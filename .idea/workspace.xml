--- conflicted
+++ resolved
@@ -4,17 +4,12 @@
     <option name="SCOPE_TYPE" value="3" />
   </component>
   <component name="ChangeListManager">
-<<<<<<< HEAD
-    <list default="true" id="2bbe5eb7-3f60-4b3c-8c07-73cd75bd69dc" name="Default Changelist" comment="Revert &quot;Added.gitignore&quot;&#10;&#10;This reverts commit a9aa8cd8">
-      <change afterPath="$PROJECT_DIR$/.gitignore" afterDir="false" />
-=======
     <list default="true" id="673d7456-e34f-4640-bb3a-90a202c34637" name="Default Changelist" comment="">
       <change beforePath="$PROJECT_DIR$/.idea/workspace.xml" beforeDir="false" afterPath="$PROJECT_DIR$/.idea/workspace.xml" afterDir="false" />
       <change beforePath="$PROJECT_DIR$/out/production/Compiler/Parser.class" beforeDir="false" afterPath="$PROJECT_DIR$/out/production/Compiler/Parser.class" afterDir="false" />
       <change beforePath="$PROJECT_DIR$/out/production/Compiler/TokenType.class" beforeDir="false" afterPath="$PROJECT_DIR$/out/production/Compiler/TokenType.class" afterDir="false" />
       <change beforePath="$PROJECT_DIR$/src/Parser.java" beforeDir="false" afterPath="$PROJECT_DIR$/src/Parser.java" afterDir="false" />
       <change beforePath="$PROJECT_DIR$/src/TokenType.java" beforeDir="false" afterPath="$PROJECT_DIR$/src/TokenType.java" afterDir="false" />
->>>>>>> d327bd00
     </list>
     <option name="EXCLUDED_CONVERTED_TO_IGNORED" value="true" />
     <option name="SHOW_DIALOG" value="false" />
@@ -263,16 +258,6 @@
       <option name="project" value="LOCAL" />
       <updated>1566219748381</updated>
     </task>
-<<<<<<< HEAD
-    <task id="LOCAL-00020" summary="Allowed more nested ternaries">
-      <created>1566559670097</created>
-      <option name="number" value="00020" />
-      <option name="presentableId" value="LOCAL-00020" />
-      <option name="project" value="LOCAL" />
-      <updated>1566559670097</updated>
-    </task>
-    <option name="localTasksCounter" value="21" />
-=======
     <task id="LOCAL-00020" summary="Turned token types into an enum">
       <created>1566225079725</created>
       <option name="number" value="00020" />
@@ -309,7 +294,6 @@
       <updated>1566409873686</updated>
     </task>
     <option name="localTasksCounter" value="25" />
->>>>>>> d327bd00
     <servers />
   </component>
   <component name="TypeScriptGeneratedFilesManager">
@@ -347,17 +331,12 @@
     <MESSAGE value="Added non-base-10 number parsing, decimal support" />
     <MESSAGE value="Added dotted variable support" />
     <MESSAGE value="Fixed decimal literals" />
-<<<<<<< HEAD
-    <MESSAGE value="Allowed more nested ternaries" />
-    <option name="LAST_COMMIT_MESSAGE" value="Allowed more nested ternaries" />
-=======
     <MESSAGE value="Turned token types into an enum" />
     <MESSAGE value="Changed parsing of dotted variables" />
     <MESSAGE value="Changed with statement to use name instead of left_name" />
     <MESSAGE value="Removed redundancies in variable parsing" />
     <MESSAGE value="Added support for operator access from variable" />
     <option name="LAST_COMMIT_MESSAGE" value="Added support for operator access from variable" />
->>>>>>> d327bd00
     <option name="PRESELECT_EXISTING_CHANGELIST" value="true" />
   </component>
   <component name="XDebuggerManager">
