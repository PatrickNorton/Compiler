// TODO! Rename getName() to not conflict with standard name
// TODO: Reduce/remove nulls
<<<<<<< HEAD
=======
// TODO? Replace StatementBodyNode with BaseNode[] (and equivalents)
// TODO: Keyword-only arguments
// FIXME: Turn var_list(false...) into name_list
// FIXME: Allow self/cls declarations
>>>>>>> d327bd00


import java.math.BigDecimal;
import java.util.ArrayList;
import java.util.Arrays;
import java.util.LinkedList;
import java.util.regex.Matcher;
import java.util.regex.Pattern;

public class Parser {
    private LinkedList<Token> tokens;
    private Token lookahead;

    public Parser(LinkedList<Token> tokens) {
        this.tokens = tokens;
        this.lookahead = tokens.getFirst();
    }

    public static TopNode parse(LinkedList<Token> tokens) {
        Parser parser = new Parser(tokens);
        TopNode topNode = new TopNode();
        while (!parser.lookahead.is(TokenType.EPSILON)) {
            topNode.add(parser.statement());
            parser.passNewlines();
        }
        return topNode;
    }

    private boolean contains(boolean braces, TokenType... question) {
        if (braces) {
            return braceContains(question);
        } else {
            return lineContains(question);
        }
    }

    private boolean contains(boolean braces, String... question) {
        if (braces) {
            return braceContains(question);
        } else {
            return lineContains(question);
        }
    }

    private boolean lineContains(TokenType... question) {
        int netBraces = 0;
        for (Token token : tokens) {
            if (token.is(TokenType.OPEN_BRACE)) {
                netBraces++;
            } else if (token.is(TokenType.CLOSE_BRACE)) {
                netBraces--;
            }
            if (netBraces == 0 && token.is(TokenType.NEWLINE)) {
                return false;
            }
            if (netBraces == 0 && token.is(question)) {
                return true;
            }
        }
        return false;
    }

    private boolean lineContains(String... question) {
        for (Token token : tokens) {
            if (token.is(TokenType.NEWLINE)) {
                return false;
            }
            if (token.is(question)) {
                return true;
            }
        }
        return false;
    }

    private LinkedList<Token> firstLevel() {
        LinkedList<Token> tokens = new LinkedList<>();
        int netBraces = lookahead.is(TokenType.OPEN_BRACE) ? 0 : 1;
        for (Token token : this.tokens) {
            switch (token.token) {
                case OPEN_BRACE:
                    netBraces++;
                    break;
                case CLOSE_BRACE:
                    netBraces--;
                    break;
                case EPSILON:
                    throw new ParserException("Unmatched brace");
            }
            if (netBraces == 0) {
                return tokens;
            }
            if (netBraces == 1) {
                tokens.add(token);
            }
        }
        throw new RuntimeException("You shouldn't have ended up here");
    }

    private boolean braceContains(TokenType... question) {
        for (Token token : firstLevel()) {
            if (token.is(question)) {
                return true;
            }
        }
        return false;
    }

    private boolean braceContains(String... question) {
        for (Token token : firstLevel()) {
            if (token.is(question)) {
                return true;
            }
        }
        return false;
    }

    private int sizeOfVariable() {
        return sizeOfVariable(0);
    }

    private int sizeOfVariable(int offset) {
        assert lookahead.is(TokenType.NAME);
        int netBraces = 0;
        boolean wasVar = false;
        for (int size = offset;; size++) {
            Token token = tokens.get(size);
            switch (token.token) {
                case OPEN_BRACE:
                    netBraces++;
                    break;
                case CLOSE_BRACE:
                    if (netBraces == 0) {
                        return size;
                    }
                    netBraces--;
                    break;
                case NAME:
                    if (wasVar && netBraces == 0) {
                        return size;
                    }
                    wasVar = true;
                    break;
                case DOT:
                    wasVar = false;
                    break;
                case EPSILON:
                    if (netBraces > 0) {
                        throw new ParserException("Unmatched brace");
                    }
                default:
                    if (netBraces == 0) {
                        return size;
                    }
            }
        }
    }

    private int sizeOfBrace(int offset) {
        int netBraces = 0;
        int size = offset;
        for (Token token : tokens) {
            if (token.is(TokenType.OPEN_BRACE)) {
                netBraces++;
            } else if (token.is(TokenType.CLOSE_BRACE)) {
                netBraces--;
            }
            size++;
            if (netBraces == 0) {
                break;
            }
        }
        return size;
    }

    private void NextToken(boolean ignore_newline) {
        tokens.pop();
        if (ignore_newline) {
            passNewlines();
        }
        if (tokens.isEmpty()) {
            lookahead = new Token(TokenType.EPSILON, "");
        } else {
            lookahead = tokens.getFirst();
        }
    }

    private void NextToken() {
        NextToken(false);
    }

    private void Newline() {
        if (!lookahead.is(TokenType.NEWLINE)) {
            throw new ParserException("Expected newline, got "+lookahead);
        }
        NextToken();
    }

    private void passNewlines() {
        while (!tokens.isEmpty() && tokens.getFirst().is(TokenType.NEWLINE)) {
            NextToken(false);
        }
    }

    private void mustToken(String message, boolean parser, String... tokens) {
        mustToken(message, parser, true, false, tokens);
    }

    private void mustToken(String message, boolean parser, TokenType... tokens) {
        mustToken(message, parser, true, false, tokens);
    }

    private void mustToken(String message, boolean parser, boolean nextToken, boolean ignore_newline, String... tokens) {
        if (!lookahead.is(tokens)) {
            throw (parser ? new ParserException(message) : new RuntimeException(message));
        }
        if (nextToken) {
            NextToken(ignore_newline);
        }
    }

    private void mustToken(String message, boolean parser, boolean nextToken, boolean ignore_newline, TokenType... tokens) {
        if (!lookahead.is(tokens)) {
            throw (parser ? new ParserException(message) : new RuntimeException(message));
        }
        if (nextToken) {
            NextToken(ignore_newline);
        }
    }

    private BaseNode statement() {
        passNewlines();
        switch (lookahead.token) {
            case KEYWORD:
                return keyword();
            case DESCRIPTOR:
                return descriptor();
            case OPEN_BRACE:
                return openBrace();
            case CLOSE_BRACE:
                throw new ParserException("Unmatched close brace");
            case NAME:
                return left_variable();
            case COMMA:
                throw new ParserException("Unexpected comma");
            case AUG_ASSIGN:
                throw new ParserException("Unexpected operator");
            case OPERATOR:
                return left_operator(false);
            case ASSIGN:
                throw new ParserException("Unexpected assignment");
            case STRING:
                return string();
            case BOOL_OP:
                return left_bool_op(false);
            case NUMBER:
                return number();
            case OPERATOR_SP:
                return operator_sp();
            case OP_FUNC:
                return op_func();
            case COLON:
                throw new ParserException("Unexpected colon");
            case ELLIPSIS:
                return ellipsis();
            case DOT:
                throw new ParserException("Unexpected dot");
            default:
                throw new RuntimeException("Nonexistent token found");
        }
    }

    private BaseNode keyword() {
        switch (lookahead.sequence) {
            case "class":
                if (tokens.get(1).is(TokenType.DESCRIPTOR, TokenType.KEYWORD)) {
                    return descriptor();
                }
                return class_def();
            case "func":
                return func_def();
            case "if":
                return if_stmt();
            case "for":
                return for_stmt();
            case "elif":
            case "else":
                throw new ParserException(lookahead+" must have a preceding if");
            case "do":
                return do_stmt();
            case "dotimes":
                return dotimes_stmt();
            case "method":
                return method_def();
            case "while":
                return while_stmt();
            case "casted":
            case "in":
                throw new ParserException(lookahead+" must have a preceding token");
            case "from":
                return left_from();
            case "import":
                return import_stmt();
            case "export":
                return export_stmt();
            case "typeget":
                return typeget_stmt();
            case "break":
                return break_stmt();
            case "continue":
                return continue_stmt();
            case "return":
                return return_stmt();
            case "property":
                return property_stmt();
            case "get":
            case "set":
                throw new ParserException("get and set must be in a property block");
            case "lambda":
                return test();
            case "context":
                return context_def();
            case "enter":
            case "exit":
                throw new ParserException("enter and exit must be in a context block");
            case "try":
                return try_stmt();
            case "except":
            case "finally":
                throw new ParserException("except and finally must come after a try");
            case "with":
                return with_stmt();
            case "as":
                throw new ParserException("as must come in a with statement");
            case "assert":
                return assert_stmt();
            case "del":
                return del_stmt();
            case "yield":
                return yield_stmt();
            case "raise":
                return raise_stmt();
            case "typedef":
                return typedef_stmt();
            case "some":
                return some_op();
            case "interface":
                return interface_def();
            default:
                throw new RuntimeException("Keyword mismatch");
        }
    }

    private BaseNode descriptor() {
        ArrayList<DescriptorNode> descriptors = new ArrayList<>();
        if (lookahead.is("class")) {
            descriptors.add(new DescriptorNode("class"));
            NextToken();
        }
        while (lookahead.is(TokenType.DESCRIPTOR)) {
            descriptors.add(new DescriptorNode(lookahead.sequence));
            NextToken();
        }
        switch (lookahead.token) {
            case KEYWORD:
                return descriptor_keyword(descriptors);
            case OPERATOR_SP:
                return descriptor_op_sp(descriptors);
            case NAME:
                return descriptor_var(descriptors);
            default:
                throw new ParserException("Invalid descriptor placement");
        }
    }

    private TestNode openBrace() {
        // Types of brace statement: comprehension, literal, grouping paren, casting
        TestNode stmt;
        if (lookahead.is("(")) {
            if (braceContains("for")) {
                stmt = comprehension();
            } else if (braceContains(",")) {
                stmt = literal();
            } else {
                NextToken(true);
                TestNode contained = test(true);
                mustToken("Unmatched brace", true, ")");
                stmt = contained;
            }
            if (lookahead.is("(")) {
                stmt = new FunctionCallNode(stmt, fn_call_args());
            }
        } else if (lookahead.is("[")) {
            if (braceContains("for")) {
                stmt = comprehension();
            } else {
                stmt = literal();
            }
        } else if (lookahead.is("{")) {
            if (braceContains("for")) {
                stmt = braceContains(":") ? dict_comprehension() : comprehension();
            } else if (braceContains(":")) {
                stmt = dict_literal();
            } else {
                stmt = literal();
            }
        } else {
            throw new RuntimeException("Some unknown brace was found");
        }
        if (lookahead.is(TokenType.DOT)) {
            return dotted_var(stmt);
        } else {
            return stmt;
        }
    }

<<<<<<< HEAD
    private VariableNode variable(boolean allow_dotted) {
        mustToken("Expected variable, got " + lookahead, true, false,
                false, TokenType.VARIABLE, TokenType.SELF_CLS);
        if (!allow_dotted && lookahead.sequence.contains(".")) {
            throw new ParserException("Dotted variables are not allowed here");
        }
        String[] tokens = lookahead.sequence.split("\\.");
=======
    private SubTestNode subtest_openBrace() {
        BaseNode node = openBrace();
        if (node instanceof SubTestNode) {
            return (SubTestNode) node;
        }
        throw new ParserException("Unexpected " + lookahead);
    }

    private VariableNode name() {
        mustToken("Expected name, got " + lookahead, true, false,
                false, TokenType.NAME);
        String name = lookahead.sequence;
>>>>>>> d327bd00
        NextToken();
        return new VariableNode(name);
    }

    private BaseNode left_variable() {
        // Things starting with a variable token:
        // Function call
        // Lone variable, just sitting there
        // Declaration
        // Declared assignment
        // Assignment
        // Lone expression
        Token after_var = tokens.get(sizeOfVariable());
        if (lineContains(TokenType.ASSIGN)) {
            return assignment();
        } else if (lineContains(TokenType.AUG_ASSIGN)) {
            DottedVariableNode var = left_name();
            mustToken("Expected augmented assignment, got " + lookahead, true,
                    false, false, TokenType.AUG_ASSIGN);
            OperatorNode op = new OperatorNode(lookahead.sequence.replaceAll("=$", ""));
            NextToken();
            TestNode assignment = test();
            return new AugmentedAssignmentNode(op, var, assignment);
        } else if (after_var.is("++", "--")) {
            return inc_or_dec();
        } else if (lineContains(TokenType.BOOL_OP, TokenType.OPERATOR)) {
            return test();
        } else if (after_var.is(TokenType.NAME)) {
            return declaration();
        } else {
            DottedVariableNode var = left_name();
            Newline();
            return var;
        }
    }

    private AssignStatementNode assignment() {
        ArrayList<TypeNode> var_type = new ArrayList<>();
        ArrayList<NameNode> vars = new ArrayList<>();
        while (!lookahead.is(TokenType.ASSIGN)) {
            if (!tokens.get(sizeOfVariable()).is(TokenType.ASSIGN, TokenType.COMMA)) {
                var_type.add(type());
                vars.add(name());
                if (lookahead.is(TokenType.ASSIGN)) {
                    break;
                }
                mustToken("Expected comma, got " + lookahead, true, TokenType.COMMA);
            } else {
                var_type.add(new TypeNode(new DottedVariableNode()));
                vars.add(left_name());
                if (lookahead.is(TokenType.ASSIGN)) {
                    break;
                }
                mustToken("Expected comma, got " + lookahead, true, TokenType.COMMA);
            }
        }
        boolean is_colon = lookahead.is(":=");
        NextToken();
        TestNode[] assignments = test_list(false);
        Newline();
        TypeNode[] type_array = var_type.toArray(new TypeNode[0]);
        NameNode[] vars_array = vars.toArray(new NameNode[0]);
        boolean is_declared = false;
        for (TypeNode type : var_type) {
            if (!type.getName().isEmpty()) {
                is_declared = true;
                break;
            }
        }
        if (is_declared) {
            return new DeclaredAssignmentNode(is_colon, type_array, vars_array, assignments);
        } else {
            return new AssignmentNode(is_colon, vars_array, assignments);
        }
    }

    private DeclaredAssignmentNode decl_assignment() {
        AssignStatementNode assign = assignment();
        if (assign instanceof DeclaredAssignmentNode) {
            return (DeclaredAssignmentNode) assign;
        }
        throw new ParserException("Expected declared assignment, got normal assignment");
    }

    private SubTestNode left_operator(boolean ignore_newline) {
        assert lookahead.is(TokenType.OPERATOR);
        mustToken("- is the only unary operator", true, "-");
        TestNode next = test(ignore_newline);
        return new OperatorNode("-", next);
    }

    private AtomicNode string() {
        assert lookahead.is(TokenType.STRING);
        String contents = lookahead.sequence;
        NextToken();
        String inside = contents.replaceAll("(^[rfb]*)|(?<!\\\\)\"", "");
        Matcher regex = Pattern.compile("^[rfb]+").matcher(contents);
        if (regex.find()) {
            String prefixes = regex.group();
            if (prefixes.contains("f")) {
                LinkedList<String> strs = new LinkedList<>();
                LinkedList<TestNode> tests = new LinkedList<>();
                Matcher m = Pattern.compile("(?<!\\\\)(\\{([^{}]*)}?|})").matcher(inside);
                int index = 0;
                int start, end = 0;
                while (m.find()) {  // TODO: Find better way of handling this
                    start = m.start();
                    strs.add(inside.substring(index, start - 1));
                    StringBuilder to_test = new StringBuilder();
                    int netBraces = 0;
                    do {
                        String a = m.group();
                        to_test.append(a);
                        if (a.startsWith("{")) netBraces++;
                        if (a.endsWith("}")) netBraces--;
                        if (netBraces == 0) break;
                    } while (m.find());
                    if (netBraces > 0) {
                        throw new ParserException("Unmatched braces in "+lookahead.sequence);
                    }
                    end = m.end();
                    LinkedList<Token> oldTokens = tokens;
                    tokens = Tokenizer.parse(to_test.substring(1, to_test.length() - 1)).getTokens();
                    tokens.add(new Token(TokenType.EPSILON, ""));
                    lookahead = tokens.get(0);
                    tests.add(test());
                    mustToken("Unexpected " + lookahead, true,
                            false, false, TokenType.EPSILON);
                    tokens = oldTokens;
                    lookahead = tokens.get(0);
                    index = end + 1;
                }
                if (index <= inside.length()) {
                    strs.add(inside.substring(end));
                }
                return new FormattedStringNode(strs.toArray(new String[0]), tests.toArray(new TestNode[0]));
            }
            return new StringNode(inside, prefixes.toCharArray());
        }
        return new StringNode(contents);
    }

    private OperatorNode left_bool_op(boolean ignore_newline) {
        switch (lookahead.sequence) {
            case "not":
                NextToken(ignore_newline);
                return new OperatorNode("not", test());
            case "and":
            case "or":
            case "xor":
                throw new ParserException(lookahead+" must be in between statements");
            default:
                throw new RuntimeException("Unknown boolean operator");
        }
    }

    private OperatorDefinitionNode operator_sp() {
        String op_code = lookahead.sequence.replaceFirst("operator *", "");
        NextToken();
        if (lookahead.is(TokenType.ASSIGN)) {
            NextToken();
            if (lookahead.is(TokenType.OPERATOR_SP)) {
                OperatorTypeNode op = new OperatorTypeNode(lookahead.sequence);
                NextToken();
                Newline();
                return new OperatorDefinitionNode(op_code, new StatementBodyNode(op));
            } else if (lookahead.is(TokenType.NAME)) {
                NameNode var = left_name();
                Newline();
                return new OperatorDefinitionNode(op_code, new StatementBodyNode(var));
            } else {
                throw new ParserException("Operator equivalence must be done to another var or op");
            }
        }
        TypedArgumentListNode args;
        if (lookahead.is("(")) {
            args = fn_args();
        } else {
            args = new TypedArgumentListNode();
        }
        TypeNode[] retval;
        if (lookahead.is("->")) {
            retval = fn_retval();
        } else {
            retval = new TypeNode[0];
        }
        StatementBodyNode body = fn_body();
        return new OperatorDefinitionNode(op_code, retval, args, body);
    }

    private NumberNode number() {
        String value = lookahead.sequence;
        NextToken();
        if (value.length() < 2) {
            return new NumberNode(new BigDecimal(value));
        }
        int digit_size;
        switch (value.charAt(1)) {
            case 'x':
                digit_size = 16;
                break;
            case 'b':
                digit_size = 2;
                break;
            case 'o':
                digit_size = 8;
                break;
            default:
                return new NumberNode(new BigDecimal(value));
        }
        BigDecimal val = parse_int(value.substring(2), "0123465789abcdef".substring(0, digit_size));
        return new NumberNode(val);
    }

    private BigDecimal parse_int(String value, String digits) {
        int dot = value.indexOf('.');
        int exp_size = dot >= 0 ? dot - 1 : value.length() - 1;
        BigDecimal base = BigDecimal.valueOf(digits.length());
        value = value.replaceAll("\\.", "");
        BigDecimal val = new BigDecimal(0);
        for (int i = 0; i < value.length(); i++) {
            char digit = value.charAt(i);
            if (digits.indexOf(digit) == -1) {
                throw new ParserException(digit + " is not a valid digit");
            }
            BigDecimal digit_val = BigDecimal.valueOf(digits.indexOf(digit));
            if (exp_size - i >= 0) {
                val = val.add(base.pow(exp_size - i).multiply(digit_val));
            } else {
                val = val.add(BigDecimal.ONE.divide(base.pow(i - exp_size)).multiply(digit_val));
            }
        }
        return val;
    }

    private SubTestNode op_func() {
        String op_code = lookahead.sequence.replaceFirst("\\\\", "");
        NextToken();
        if (lookahead.is("(")) {
            return new OperatorNode(op_code, fn_args());
        } else {
            return new OperatorTypeNode(op_code);
        }
    }

    private VariableNode ellipsis() {
        assert lookahead.is(TokenType.ELLIPSIS);
        NextToken();
        return new VariableNode("...");
    }

    private ClassDefinitionNode class_def() {
        assert lookahead.is("class");
        NextToken();
        if (!lookahead.is(TokenType.NAME) && !lookahead.is("from")) {
            throw new ParserException("class keyword must be followed by class name");
        }
        TypeNode name = type();
        LinkedList<TypeNode> superclasses = new LinkedList<>();
        while (lookahead.is("from")) {
            NextToken();
            superclasses.add(type());
        }
        return new ClassDefinitionNode(name, superclasses.toArray(new TypeNode[0]), class_body());
    }

    private FunctionDefinitionNode func_def() {
        assert lookahead.is("func");
        NextToken();
        VariableNode name = name();
        TypedArgumentListNode args = fn_args();
        TypeNode[] retval = fn_retval();
        StatementBodyNode body = fn_body();
        Newline();
        return new FunctionDefinitionNode(name, args, retval, body);
    }

    private IfStatementNode if_stmt() {
        assert lookahead.is("if");
        NextToken();
        TestNode test = test();
        StatementBodyNode body = fn_body();
        LinkedList<ElifStatementNode> elifs = new LinkedList<>();
        while (lookahead.is("elif")) {
            NextToken();
            TestNode elif_test = test();
            StatementBodyNode elif_body = fn_body();
            elifs.add(new ElifStatementNode(elif_test, elif_body));
        }
        StatementBodyNode else_stmt = new StatementBodyNode();
        if (lookahead.is("else")) {
            NextToken();
            else_stmt = fn_body();
        }
        Newline();
        return new IfStatementNode(test, body, elifs.toArray(new ElifStatementNode[0]), else_stmt);
    }

    private ForStatementNode for_stmt() {
        assert lookahead.is("for");
        NextToken();
        TypedVariableNode[] vars = for_vars();
        mustToken("Expected in, got "+lookahead, true, "in");
        TestNode[] iterables = for_iterables();
        StatementBodyNode body = fn_body();
        StatementBodyNode nobreak = new StatementBodyNode();
        if (lookahead.is("nobreak")) {
            NextToken();
            nobreak = new StatementBodyNode(fn_body());
        }
        Newline();
        return new ForStatementNode(vars, iterables, body, nobreak);
    }

    private DoStatementNode do_stmt() {
        assert lookahead.is("do");
        NextToken();
        StatementBodyNode body = fn_body();
        mustToken("Do statements must have a corresponding while", true, "while");
        TestNode conditional = test();
        Newline();
        return new DoStatementNode(body, conditional);
    }

    private DotimesStatementNode dotimes_stmt() {
        assert lookahead.is("dotimes");
        NextToken();
        TestNode iterations = test();
        StatementBodyNode body = fn_body();
        StatementBodyNode nobreak = new StatementBodyNode();
        if (lookahead.is("nobreak")) {
            NextToken();
            nobreak = new StatementBodyNode(fn_body());
        }
        Newline();
        return new DotimesStatementNode(iterations, body, nobreak);
    }

    private MethodDefinitionNode method_def() {
        assert lookahead.is("method");
        NextToken();
        VariableNode name = name();
        TypedArgumentListNode args = fn_args();
        TypeNode[] retval = fn_retval();
        StatementBodyNode body = fn_body();
        Newline();
        return new MethodDefinitionNode(name, args, retval, body);
    }

    private WhileStatementNode while_stmt() {
        assert lookahead.is("while");
        NextToken();
        TestNode cond = test();
        StatementBodyNode body = fn_body();
        StatementBodyNode nobreak = new StatementBodyNode();
        if (lookahead.is("nobreak")) {
            NextToken();
            nobreak = new StatementBodyNode(fn_body());
        }
        Newline();
        return new WhileStatementNode(cond, body, nobreak);
    }

    private ImportStatementNode import_stmt() {
        assert lookahead.is("import");
        NextToken();
        if (lookahead.is(TokenType.NEWLINE)) {
            throw new ParserException("Empty import statements are illegal");
        }
        DottedVariableNode[] imports = var_list(false);
        Newline();
        return new ImportStatementNode(imports);
    }

    private ExportStatementNode export_stmt() {
        assert lookahead.is("export");
        NextToken();
        if (lookahead.is(TokenType.NEWLINE)) {
            throw new ParserException("Empty export statements are illegal");
        }
        DottedVariableNode[] exports = var_list(false);
        Newline();
        return new ExportStatementNode(exports);
    }

    private TypegetStatementNode typeget_stmt() {
        DottedVariableNode from = new DottedVariableNode();
        if (lookahead.is("from")) {
            NextToken();
            from = left_name();
        }
        assert lookahead.is("typeget");
        NextToken();
        if (lookahead.is(TokenType.NEWLINE)) {
            throw new ParserException("Empty typeget statements are illegal");
        }
        DottedVariableNode[] typegets = var_list(false);
        Newline();
        return new TypegetStatementNode(typegets, from);
    }

    private BreakStatementNode break_stmt() {
        assert lookahead.is("break");
        NextToken();
        int loops;
        if (lookahead.is(TokenType.NUMBER)) {
            loops = Integer.parseInt(lookahead.sequence);
            NextToken();
        } else if (lookahead.is(TokenType.NEWLINE) || lookahead.is("if")) {
            loops = 0;
        } else {
            throw new ParserException("Break statement must not be followed by anything");
        }
        TestNode cond = null;
        if (lookahead.is("if")) {
            NextToken();
            cond = test();
        }
        Newline();
        return new BreakStatementNode(loops, cond);
    }

    private ContinueStatementNode continue_stmt() {
        assert lookahead.is("continue");
        NextToken();
        TestNode cond = null;
        if (lookahead.is("if")) {
            NextToken();
            cond = test();
        }
        Newline();
        return new ContinueStatementNode(cond);
    }

    private ReturnStatementNode return_stmt() {
        assert lookahead.is("return");
        NextToken();
        boolean is_conditional = false;
        if (lookahead.is("(") && tokens.get(sizeOfBrace(0) + 1).is("if")
                && !lineContains("else")) {
            NextToken();
            is_conditional = true;
        }
        TestNode[] returned;
        if (!lookahead.is(TokenType.NEWLINE) && !lookahead.is("if")) {
            returned = test_list(false);
        } else {
            returned = new TestNode[0];
        }
        TestNode cond = null;
        if (is_conditional) {
            mustToken("Expected ), got " + lookahead, true, ")");
            cond = test();
        }
        Newline();
        return new ReturnStatementNode(returned, cond);
    }

    private BaseNode descriptor_keyword(ArrayList<DescriptorNode> descriptors) {
        assert lookahead.is(TokenType.KEYWORD);
        ClassStatementNode node;
        switch (lookahead.sequence) {
            case "class":
                node = class_def();
                break;
            case "method":
                node = method_def();
                break;
            case "interface":
                node = interface_def();
                break;
            case "func":
            case "if":
            case "for":
            case "else":
            case "do":
            case "dotimes":
            case "while":
            case "in":
            case "from":
            case "import":
            case "export":
            case "typeget":
            case "break":
            case "continue":
            case "return":
                throw new ParserException("Expected descriptor-usable keyword, got "+lookahead);
            default:
                throw new RuntimeException("Keyword mismatch");
        }
        node.addDescriptor(descriptors.toArray(new DescriptorNode[0]));
        return node;
    }

    private BaseNode descriptor_op_sp(ArrayList<DescriptorNode> descriptors) {
        assert lookahead.is(TokenType.OPERATOR_SP);
        OperatorDefinitionNode op_sp = operator_sp();
        op_sp.addDescriptor(descriptors.toArray(new DescriptorNode[0]));
        return op_sp;
    }

    private ClassStatementNode descriptor_var(ArrayList<DescriptorNode> descriptors) {
        assert lookahead.is(TokenType.NAME);
        ClassStatementNode stmt;
        if (lineContains(TokenType.ASSIGN)) {
            stmt = decl_assignment();
        } else {
            stmt = declaration();
        }
        stmt.addDescriptor(descriptors.toArray(new DescriptorNode[0]));
        return stmt;
    }

    private TypedArgumentListNode fn_args() {
        boolean has_posArgs = braceContains("/");
        mustToken("Argument lists must start with an open-paren", true, "(");
        ArrayList<TypedArgumentNode> posArgs = new ArrayList<>();
        ArrayList<TypedArgumentNode> args = new ArrayList<>();
        ArrayList<TypedArgumentNode> kwArgs = new ArrayList<>();
        if (has_posArgs) {
            while (!lookahead.is("/")) {
                posArgs.add(typed_argument());
                if (lookahead.is(TokenType.COMMA)) {
                    NextToken(true);
                    continue;
                }
            }
            NextToken();
            if (lookahead.is(TokenType.COMMA)) {
                NextToken(true);
            } else if (!lookahead.is(TokenType.CLOSE_BRACE)) {
                throw new ParserException("Unexpected " + lookahead);
            }
        }
        ArrayList<TypedArgumentNode> which_args = args;
        while (!lookahead.is(")")) {
            if (lookahead.is("*") && tokens.get(1).is(",", ")")) {
                which_args = kwArgs;
                NextToken(true);
                NextToken(true);
                continue;
            }
            which_args.add(typed_argument());
            passNewlines();
            if (lookahead.is(TokenType.COMMA)) {
                NextToken(true);
                continue;
            }
            mustToken("Comma must separate arguments", true, false, false, ")");
        }
        NextToken();
        return new TypedArgumentListNode(posArgs.toArray(new TypedArgumentNode[0]), args.toArray(new TypedArgumentNode[0]),
                kwArgs.toArray(new TypedArgumentNode[0]));
    }

    private StatementBodyNode fn_body() {
        mustToken("The body of a function must be enclosed in curly brackets", true,
                true, true, "{");
        ArrayList<BaseNode> statements = new ArrayList<>();
        while (!lookahead.is("}")) {
            statements.add(statement());
            passNewlines();
        }
        NextToken();
        return new StatementBodyNode(statements.toArray(new BaseNode[0]));
    }

    private ClassBodyNode class_body() {
        mustToken("The body of a class must be enclosed in curly brackets", true,
                true, true, "{");
        ArrayList<ClassStatementNode> statements = new ArrayList<>();
        while (!lookahead.is("}")) {
            statements.add(class_statement());
            passNewlines();
        }
        NextToken();
        Newline();
        return new ClassBodyNode(statements.toArray(new ClassStatementNode[0]));
    }

    private TypeNode[] fn_retval() {
        if (lookahead.is("{")) {
            return new TypeNode[0];
        }
        mustToken("Return value must use arrow operator", true, "->");
        LinkedList<TypeNode> types = new LinkedList<>();
        while (!lookahead.is("{") && !lookahead.is(TokenType.NEWLINE)) {
            types.add(type());
            if (lookahead.is(",")) {
                NextToken();
            }
        }
        return types.toArray(new TypeNode[0]);
    }

    private TestNode test(boolean ignore_newline) {
        TestNode if_true = test_no_ternary(ignore_newline);
        if (lookahead.is("if")) {
            NextToken(ignore_newline);
            TestNode statement = test_no_ternary(ignore_newline);
            mustToken("Ternary must have an else", true,
                    true, ignore_newline, "else");
            TestNode if_false = test(ignore_newline);
            return new TernaryNode(if_true, statement, if_false);
        } else {
            return if_true;
        }
    }

    private TestNode test() {
        return test(false);
    }

    private TestNode test_no_ternary(boolean ignore_newline) {
        switch (lookahead.token) {
            case NAME:
                return test_left_variable(ignore_newline);
            case OPEN_BRACE:
                return openBrace();
            case BOOL_OP:
                return left_bool_op(ignore_newline);
            case NUMBER:
                return number();
            case OP_FUNC:
                return op_func();
            case ELLIPSIS:
                return ellipsis();
            case OPERATOR:
                return left_operator(ignore_newline);
            case KEYWORD:
                if (lookahead.is("lambda")) {
                    return lambda();
                } else if (lookahead.is("some")) {
                    return some_op();
                }
                // Lack of final return very much intentional here
            default:
                throw new ParserException(""); // TODO: Error messages
        }
    }

    private LambdaNode lambda() {
        assert lookahead.is("lambda");
        NextToken();
        TypedArgumentListNode args = fn_args();
        StatementBodyNode body = fn_body();
        return new LambdaNode(args, body);
    }

    private TestNode test_left_variable(boolean ignore_newline) {
        // Things starting with a variable token (besides ternary):
        // Function call
        // Lone variable, just sitting there
        // X Declaration
        // X Declared assignment
        // X Assignment
        // X Assignment to function call
        // Lone expression
        if (lineContains(TokenType.ASSIGN)) {
            throw new ParserException("Illegal assignment");
        } else if (contains(ignore_newline, TokenType.AUG_ASSIGN)) {
            throw new ParserException("Illegal augmented assignment");
        } else {
            LinkedList<TestNode> nodes = new LinkedList<>();
            while_loop:
            while (!lookahead.is(TokenType.NEWLINE)) {
                switch (lookahead.token) {
                    case OPEN_BRACE:
                        TestNode last_node = nodes.peekLast();
                        if (last_node instanceof OperatorNode) {
                            nodes.add(openBrace());
                            break;
                        }
                        break while_loop;
                    case NAME:
                        nodes.add(left_name());
                        break;
                    case NUMBER:
                        nodes.add(number());
                        break;
                    case BOOL_OP:
                        nodes.add(new OperatorNode(lookahead.sequence));
                        NextToken();
                        break;
                    case OPERATOR:
                        if (lookahead.is("->")) {
                            throw new ParserException("Unexpected ->");
                        }
                        nodes.add(new OperatorNode(lookahead.sequence));
                        NextToken();
                        break;
                    case OP_FUNC:
                        nodes.add(op_func());
                        break;
                    case EPSILON:
                    case COLON:
                    case COMMA:
                        break while_loop;
                    case KEYWORD:
                        if (lookahead.is("in", "casted")) {
                            nodes.add(new OperatorNode(lookahead.sequence));
                            NextToken();
                            break;
                        } else if (lookahead.is("if", "else")) {
                            break while_loop;
                        }  // Lack of breaks here is intentional
                    case CLOSE_BRACE:
                        if (ignore_newline) {
                            break while_loop;
                        }  // Lack of breaks here intentional too
                    default:
                        throw new ParserException("Unexpected "+lookahead);
                }
            }
            if (nodes.size() == 1) {
                return nodes.get(0);
            }
            parseExpression(nodes, "**");
            parseExpression(nodes, "~");
            parseExpression(nodes, "*", "/", "//", "%");
            parseExpression(nodes,"+", "-");
            parseExpression(nodes, "<<", ">>");
            parseExpression(nodes, "&");
            parseExpression(nodes, "^", "|");
            parseExpression(nodes, "<", "<=", ">", ">=", "!=", "==");
            parseExpression(nodes, "in");
            parseExpression(nodes, "not");
            parseExpression(nodes, "and");
            parseExpression(nodes, "or");
            parseExpression(nodes, "casted");
            if (nodes.size() > 1) {
                throw new ParserException("Too many tokens");
            }
            return nodes.get(0);
        }
    }

    private void parseExpression(LinkedList<TestNode> nodes, String... expr) {
        if (nodes.size() == 1) {
            return;
        }
        for (int nodeNumber = 0; nodeNumber < nodes.size(); nodeNumber++) {
            TestNode node = nodes.get(nodeNumber);
            if (node instanceof OperatorNode) {
                if (((OperatorNode) node).getOperands().length != 0) {
                    continue;
                }
                String operator = ((OperatorNode) node).getOperator();
                if (Arrays.asList(expr).contains(operator)) {
                    if (operator.matches("\\+\\+|--|not|~")) {
                        parseUnaryOp(nodes, nodeNumber);
                    } else {
                        parseOperator(nodes, nodeNumber);
                        nodeNumber--;  // Adjust pointer to match new object
                    }
                }
            }
        }
    }

    private void parseOperator(LinkedList<TestNode> nodes, int nodeNumber) {
        TestNode node = nodes.get(nodeNumber);
        TestNode previous = nodes.get(nodeNumber - 1);
        TestNode next = nodes.get(nodeNumber + 1);
        TestNode op;
        if (node instanceof OperatorNode) {
            op = new OperatorNode(((OperatorNode) node).getOperator(), previous, next);
        } else {
            throw new ParserException("Unexpected node for parseOperator");
        }
        nodes.set(nodeNumber, op);
        nodes.remove(nodeNumber + 1);
        nodes.remove(nodeNumber - 1);
    }

    private void parseUnaryOp(LinkedList<TestNode> nodes, int nodeNumber) {
        TestNode node = nodes.get(nodeNumber);
        TestNode next = nodes.get(nodeNumber + 1);
        TestNode op;
        if (node instanceof OperatorTypeNode) {
            op = new OperatorNode(((OperatorTypeNode) node), next);
        }  else {
            throw new ParserException("Unexpected node for parseOperator");
        }
        nodes.set(nodeNumber, op);
        nodes.remove(nodeNumber + 1);
    }

    private TestNode[] var_index() {
        mustToken("Expected [, got " + lookahead, true,
                false, false, "[");
        TestNode[] vars;
        if (braceContains(":")) {
            vars = new TestNode[]{slice()};
        } else {
            vars = literal().getBuilders();
        }
        return vars;
    }

    private TypeNode type() {
        return type(false, false);
    }

    private TypeNode type(boolean allow_empty, boolean is_vararg) {
        DottedVariableNode main;
        if (!lookahead.is(TokenType.NAME)) {
            if (allow_empty && lookahead.is("[")) {
                main = new DottedVariableNode();
            } else {
                throw new ParserException("Expected type name, got " + lookahead);
            }
        } else {
            main = dotted_name();
        }
        if (!lookahead.is("[")) {
            return new TypeNode(main);
        }
        NextToken(true);
        LinkedList<TypeNode> subtypes = new LinkedList<>();
        while (!lookahead.is("]")) {
            boolean subcls_vararg;
            if (lookahead.is("*", "**")) {
                subcls_vararg = true;
                NextToken(true);
            } else {
                subcls_vararg = false;
            }
            subtypes.add(type(true, subcls_vararg));
            if (lookahead.is(TokenType.COMMA)) {
                NextToken(true);
                continue;
            }
            passNewlines();
            if (!lookahead.is("]")) {
                throw new ParserException("Comma must separate subtypes");
            }
        }
        NextToken();
        return new TypeNode(main, subtypes.toArray(new TypeNode[0]), is_vararg);
    }

    private TypedVariableNode[] for_vars() {
        LinkedList<TypedVariableNode> vars = new LinkedList<>();
        while (!lookahead.is("in")) {
            if (!lookahead.is(TokenType.NAME)) {
                throw new ParserException("Expected variable, got " + lookahead);
            }
            vars.add(typed_variable());
            if (lookahead.is(TokenType.COMMA)) {
                NextToken();
            }
        }
        return vars.toArray(new TypedVariableNode[0]);
    }

    private TestNode[] for_iterables() {
        if (lookahead.is(TokenType.NEWLINE)) {
            return new TestNode[0];
        }
        LinkedList<TestNode> tests = new LinkedList<>();
        while (!lookahead.is("{")) {
            tests.add(test());
            if (lookahead.is(TokenType.COMMA)) {
                NextToken();
                continue;
            }
            if (!lookahead.is("{")) {
                throw new ParserException("Comma must separate values");
            }
        }
        return tests.toArray(new TestNode[0]);
    }

    private TestNode[] test_list(boolean ignore_newlines) {
        if (lookahead.is("(") && !braceContains("in") && !braceContains("for")) {
            int brace_size = sizeOfBrace(0);
            if (!tokens.get(brace_size).is(TokenType.COMMA)) {
                NextToken();
                TestNode[] vars = test_list(true);
                if (!lookahead.is(")")) {
                    throw new ParserException("Unmatched braces");
                }
                NextToken();
                return vars;
            }
        }
        if (!ignore_newlines && lookahead.is(TokenType.NEWLINE)) {
            return new TestNode[0];
        }
        LinkedList<TestNode> tests = new LinkedList<>();
        while (!lookahead.is(TokenType.NEWLINE)) {
            tests.add(test(ignore_newlines));
            if (lookahead.is(TokenType.COMMA)) {
                NextToken(ignore_newlines);
                continue;
            }
            if (!ignore_newlines && !lookahead.is(TokenType.NEWLINE)) {
                throw new ParserException("Comma must separate values");
            } else if (ignore_newlines) {
                break;
            }
        }
        if (!ignore_newlines && !lookahead.is(TokenType.NEWLINE)) {
            throw new ParserException("Expected newline, got "+lookahead);
        }
        return tests.toArray(new TestNode[0]);
    }

    private TypedArgumentNode typed_argument() {
        boolean is_vararg = lookahead.is("*", "**");
        String vararg_type;
        if (lookahead.is("*", "**")) {
            vararg_type = lookahead.sequence;
            NextToken();
        } else {
            vararg_type = "";
        }
        TypeNode type = type();
        VariableNode var = name();
        TestNode default_value = null;
        if (lookahead.is("=")) {
            NextToken();
            default_value = test(true);
        }
        return new TypedArgumentNode(type, var, default_value, is_vararg, vararg_type);
    }

    private ClassStatementNode class_statement() {
        BaseNode stmt = statement();
        if (stmt instanceof ClassStatementNode) {
            return (ClassStatementNode) stmt;
        }
        throw new ParserException(lookahead+" is not a valid class statement");
    }

    private DeclarationNode declaration() {
        TypeNode type = type();
        VariableNode var = name();
        return new DeclarationNode(type, var);
    }

    private PropertyDefinitionNode property_stmt() {
        VariableNode name = new VariableNode();
        if (!lookahead.is("{")) {
            name = name();
        }
        NextToken(true);
        StatementBodyNode get = new StatementBodyNode();
        StatementBodyNode set = new StatementBodyNode();
        TypedArgumentListNode set_args = new TypedArgumentListNode();
        if (lookahead.is("get")) {
            get = fn_body();
        }
        if (lookahead.is("set")) {
            set_args = fn_args();
            set = fn_body();
        }
        passNewlines();
        if (!lookahead.is("}")) {
            throw new ParserException("Only set and get are allowed in context statements");
        }
        NextToken();
        Newline();
        return new PropertyDefinitionNode(name, get, set_args, set);
    }

    private ComprehensionNode comprehension() {
        String brace_type;
        if (!lookahead.is(TokenType.OPEN_BRACE)) {  // Comprehensions in function calls
            brace_type = "";
        } else {
            brace_type = lookahead.sequence;
            NextToken(true);
        }
        TestNode builder = test(true);
        if (!lookahead.is("for")) {
            throw new ParserException("Invalid start to comprehension");
        }
        NextToken(true);
        TypedVariableNode[] variables = comp_params();
        if (!lookahead.is("in")) {
            throw new ParserException("Comprehension body must have in after variable list");
        }
        NextToken(true);
        LinkedList<TestNode> looped = new LinkedList<>();
        while (true) {
            if (lookahead.is(brace_type)) {
                break;
            }
            looped.add(test(true));
            if (lookahead.is(",")) {
                NextToken(true);
            } else {
                break;
            }
        }
        if (!brace_type.isEmpty() && !lookahead.is(matching_brace(brace_type))) {
            throw new ParserException("Expected close brace");
        }
        NextToken();
        TestNode[] looped_array = looped.toArray(new TestNode[0]);
        return new ComprehensionNode(brace_type, variables, builder, looped_array);
    }

    private DictComprehensionNode dict_comprehension() {
        assert lookahead.is("{");
        NextToken(true);
        TestNode key = test(true);
        if (!lookahead.is(":")) {
            throw new ParserException("Expected :, got "+lookahead);
        }
        NextToken(true);
        TestNode val = test(true);
        if (!lookahead.is("for")) {
            throw new ParserException("Expected for, got "+lookahead);
        }
        NextToken();
        TypedVariableNode[] vars = comp_params();
        if (!lookahead.is("in")) {
            throw new ParserException("Expected in, got "+lookahead);
        }
        NextToken();
        TestNode[] looped = test_list(true);
        if (!lookahead.is("}")) {
            throw new ParserException("Expected }, got "+lookahead);
        }
        NextToken();
        return new DictComprehensionNode(key, val, vars, looped);
    }

    private String matching_brace(String brace) {
        switch (brace) {
            case "(":
                return ")";
            case "[":
                return "]";
            case "{":
                return "}";
            default:
                throw new RuntimeException("Unknown brace "+brace);
        }
    }

    private LiteralNode literal() {
        assert lookahead.is(TokenType.OPEN_BRACE);
        String brace_type = lookahead.sequence;
        NextToken(true);
        String balanced_brace = matching_brace(brace_type);
        LinkedList<TestNode> tokens = new LinkedList<>();
        LinkedList<Boolean> is_splat = new LinkedList<>();
        while (true) {
            if (lookahead.is(balanced_brace)) {
                break;
            } else if (lookahead.is(TokenType.CLOSE_BRACE)) {
                throw new ParserException("Unmatched braces");
            }
            if (lookahead.is("*")) {
                is_splat.add(true);
                NextToken(true);
            } else {
                is_splat.add(false);
            }
            tokens.add(test(true));
            if (lookahead.is(",")) {
                NextToken(true);
            } else {
                break;
            }
        }
        if (lookahead.is(balanced_brace)) {
            NextToken();
        } else {
            throw new ParserException("Unmatched braces");
        }
        return new LiteralNode(brace_type, tokens.toArray(new TestNode[0]), is_splat.toArray(new Boolean[0]));
    }

    private DottedVariableNode[] var_list(boolean ignore_newlines) {
        LinkedList<DottedVariableNode> variables = new LinkedList<>();
        if (ignore_newlines) {
            passNewlines();
        }
        if (lookahead.is("(") && !braceContains("in") && !braceContains("for")) {
            NextToken();
            DottedVariableNode[] vars = var_list(true);
            if (!lookahead.is(")")) {
                throw new ParserException("Unmatched braces");
            }
            return vars;
        }
        while (true) {
            if (!lookahead.is(TokenType.NAME)) {
                break;
            }
            if (lookahead.is(TokenType.CLOSE_BRACE)) {
                throw new ParserException("Unmatched braces");
            }
            variables.add(left_name());
            if (lookahead.is(",")) {
                NextToken(ignore_newlines);
            } else {
                break;
            }
        }
        return variables.toArray(new DottedVariableNode[0]);
    }

    private VariableNode[] name_list(boolean ignore_newlines) {
        LinkedList<VariableNode> variables = new LinkedList<>();
        if (ignore_newlines) {
            passNewlines();
        }
        if (lookahead.is("(") && !braceContains("in") && !braceContains("for")) {
            NextToken();
            VariableNode[] vars = name_list(true);
            if (!lookahead.is(")")) {
                throw new ParserException("Unmatched braces");
            }
            return vars;
        }
        while (true) {
            if (!lookahead.is(TokenType.NAME)) {
                break;
            }
            if (lookahead.is(TokenType.CLOSE_BRACE)) {
                throw new ParserException("Unmatched braces");
            }
            variables.add(name());
            if (lookahead.is(",")) {
                NextToken(ignore_newlines);
            } else {
                break;
            }
        }
        return variables.toArray(new VariableNode[0]);
    }

    private DictLiteralNode dict_literal() {
        assert lookahead.is("{");
        NextToken(true);
        LinkedList<TestNode> keys = new LinkedList<>();
        LinkedList<TestNode> values = new LinkedList<>();
        while (true) {
            keys.add(test());
            if (!lookahead.is(":")) {
                throw new ParserException("Dict comprehension must have colon");
            }
            NextToken(true);
            values.add(test());
            if (!lookahead.is(",")) {
                break;
            }
            NextToken(true);
            if (lookahead.is("}")) {
                break;
            }
        }
        if (!lookahead.is("}")) {
            throw new ParserException("Unmatched brace");
        }
        NextToken();
        return new DictLiteralNode(keys.toArray(new TestNode[0]), values.toArray(new TestNode[0]));
    }

    private ContextDefinitionNode context_def() {
        assert lookahead.is("context");
        NextToken();
        VariableNode name = new VariableNode();
        if (lookahead.is(TokenType.NAME)) {
            name = name();
        }
        if (!lookahead.is("{")) {
            throw new ParserException("Context managers must be followed by a curly brace");
        }
        NextToken(true);
        StatementBodyNode enter = new StatementBodyNode();
        StatementBodyNode exit = new StatementBodyNode();
        if (lookahead.is("enter")) {
            enter = fn_body();
        }
        if (lookahead.is("exit")) {
            exit = fn_body();
        }
        passNewlines();
        if (!lookahead.is("}")) {
            throw new ParserException("Context manager must end with close curly brace");
        }
        NextToken();
        Newline();
        if (enter.isEmpty()) {
            enter = new StatementBodyNode();
        }
        if (exit.isEmpty()) {
            exit = new StatementBodyNode();
        }
        Newline();
        return new ContextDefinitionNode(name, enter, exit);
    }

    private TryStatementNode try_stmt() {
        assert lookahead.is("try");
        NextToken();
        StatementBodyNode body = fn_body();
        StatementBodyNode except = new StatementBodyNode();
        VariableNode[] excepted = new VariableNode[0];
        VariableNode as_var = new VariableNode();
        StatementBodyNode else_stmt = new StatementBodyNode();
        StatementBodyNode finally_stmt = new StatementBodyNode();
        if (lookahead.is("except")) {
            NextToken();
            excepted = name_list( false);
            if (lookahead.is("as")) {
                NextToken();
                as_var = name();
            }
            except = fn_body();
            if (lookahead.is("else")) {
                NextToken();
                else_stmt = fn_body();
            }
        }
        if (lookahead.is("finally")) {
            NextToken();
            finally_stmt = fn_body();
        }
        if (except.isEmpty() && finally_stmt.isEmpty()) {
            throw new ParserException("Try statement must either have an except or finally clause");
        }
        Newline();
        return new TryStatementNode(body, except, excepted, as_var, else_stmt, finally_stmt);
    }

    private WithStatementNode with_stmt() {
        assert lookahead.is("with");
        NextToken();
        LinkedList<TestNode> managed = new LinkedList<>();
        while (!lookahead.is("as")) {
            managed.add(test());
            if (lookahead.is(TokenType.COMMA)) {
                NextToken();
            } else if (!lookahead.is("as")) {
                throw new ParserException("Expected comma or as, got "+lookahead);
            }
        }
        VariableNode[] vars = name_list( false);
        StatementBodyNode body = fn_body();
        Newline();
        return new WithStatementNode(managed.toArray(new TestNode[0]), vars, body);
    }

    private AssertStatementNode assert_stmt() {
        assert lookahead.is("assert");
        NextToken();
        TestNode assertion = test();
        Newline();
        return new AssertStatementNode(assertion);
    }

    private DeleteStatementNode del_stmt() {
        assert lookahead.is("del");
        NextToken();
        TestNode deletion = test();
        Newline();
        return new DeleteStatementNode(deletion);
    }

    private YieldStatementNode yield_stmt() {
        assert lookahead.is("yield");
        NextToken();
        boolean is_from = lookahead.is("from");
        if (is_from) {
            NextToken();
        }
        LinkedList<TestNode> yields = new LinkedList<>();
        while (!lookahead.is(TokenType.NEWLINE)) {
            yields.add(test());
            if (lookahead.is(TokenType.COMMA)) {
                NextToken();
                continue;
            }
            if (!lookahead.is(TokenType.NEWLINE)) {
                throw new ParserException("Comma must separate yields");
            }
        }
        return new YieldStatementNode(is_from, yields.toArray(new TestNode[0]));
    }

    private RaiseStatementNode raise_stmt() {
        assert lookahead.is("raise");
        NextToken();
        TestNode raised = test();
        Newline();
        return new RaiseStatementNode(raised);
    }

    private ImportExportNode left_from() {
        assert lookahead.is("from");
        if (lineContains("import")) {
            return import_stmt();
        } else if (lineContains("export")) {
            return export_stmt();
        } else if (lineContains("typeget")) {
            return typeget_stmt();
        } else {
            throw new ParserException("from does not begin a statement");
        }
    }

    private TypedefStatementNode typedef_stmt() {
        assert lookahead.is("typedef");
        NextToken();
        TypeNode name = type();
        assert lookahead.is("as");
        NextToken();
        TypeNode type = type();
        Newline();
        return new TypedefStatementNode(name, type);
    }

    private ArgumentNode[] fn_call_args() {
        if (!lookahead.is("(")) {
            throw new ParserException("Function call must start with open-paren");
        }
        NextToken(true);
        if (lookahead.is(")")) {
            NextToken();
            return new ArgumentNode[0];
        }
        LinkedList<ArgumentNode> args = new LinkedList<>();
        while (true) {
            VariableNode var = new VariableNode();
            if (tokens.get(sizeOfVariable()).is("=")) {
                var = name();
                NextToken(true);
            }
            String vararg;
            if (lookahead.is("*", "**")) {
                vararg = lookahead.sequence;
                NextToken(true);
            } else {
                vararg = "";
            }
            TestNode argument = test(true);
            args.add(new ArgumentNode(var, vararg, argument));
            if (lookahead.is(")")) {
                break;
            }
            if (!lookahead.is(",")) {
                throw new ParserException("Expected comma, got "+lookahead);
            }
            NextToken(true);
        }
        NextToken();
        return args.toArray(new ArgumentNode[0]);
    }

    private SomeStatementNode some_op() {
        assert lookahead.is("some");
        NextToken();
        TestNode contained = test();
        if (!(contained instanceof OperatorNode)) {
            throw new ParserException("Expected an in, got "+lookahead);
        }
        OperatorNode in_stmt = (OperatorNode) contained;
        if (!in_stmt.getOperator().equals("in")) {
            throw new ParserException("Expected an in, got "+lookahead);
        }
        TestNode[] operands = in_stmt.getOperands();
        return new SomeStatementNode(operands[0], operands[1]);
    }

    private TypedVariableNode typed_variable() {
        TypeNode type = type();
        VariableNode var = name();
        return new TypedVariableNode(type, var);
    }

    private SimpleStatementNode inc_or_dec() {
        Token amount = tokens.get(sizeOfVariable());
        if (amount.is("++")) {
            return increment();
        } else if (amount.is("--")) {
            return decrement();
        } else {
            throw new RuntimeException("inc_or_dec must use ++ or --");
        }
    }

    private IncrementNode increment() {
        NameNode var = left_name();
        if (!lookahead.is("++")) {
            throw new RuntimeException("Expected ++, got "+lookahead);
        }
        NextToken();
        return new IncrementNode(var);
    }

    private DecrementNode decrement() {
        NameNode var = left_name();
        if (!lookahead.is("--")) {
            throw new RuntimeException("Expected --, got "+lookahead);
        }
        NextToken();
        return new DecrementNode(var);
    }

    private TypedVariableNode[] comp_params() {
        LinkedList<TypedVariableNode> vars = new LinkedList<>();
        while (true) {
            vars.add(typed_variable());
            if (lookahead.is("in")) {
                break;
            }
            if (!lookahead.is(",")) {
                throw new ParserException("Unexpected "+lookahead);
            }
            NextToken();
        }
        return vars.toArray(new TypedVariableNode[0]);
    }

    private SliceNode slice() {
        assert lookahead.is("[");
        NextToken(true);
        TestNode start;
        if (lookahead.is(":")) {
            start = null;
        } else {
            start = test(true);
        }
        if (lookahead.is("]")) {
            NextToken();
            return new SliceNode(start, null, null);
        }
        TestNode end = slice_test();
        if (lookahead.is("]")) {
            NextToken();
            return new SliceNode(start, end, null);
        }
        TestNode step = slice_test();
        if (!lookahead.is("]")) {
            throw new ParserException("Expected ], got "+lookahead);
        }
        NextToken();
        return new SliceNode(start, end, step);
    }

    private TestNode slice_test() {
        if (!lookahead.is(":")) {
            throw new ParserException("Expected :, got "+lookahead);
        }
        NextToken(true);
        if (lookahead.is(":", "]")) {
            return null;
        } else {
            return test(true);
        }
    }

    private InterfaceDefinitionNode interface_def() {
        assert lookahead.is("interface");
        NextToken();
        TypeNode name = type();
        LinkedList<TypeNode> superclasses = new LinkedList<>();
        while (lookahead.is("from")) {
            NextToken();
            superclasses.add(type());
        }
        return new InterfaceDefinitionNode(name, superclasses.toArray(new TypeNode[0]), interface_body());
    }

    private InterfaceBodyNode interface_body() {
        if (!lookahead.is("{")) {
            throw new ParserException("The body of a class must be enclosed in curly brackets");
        }
        NextToken(false);
        ArrayList<InterfaceStatementNode> statements = new ArrayList<>();
        while (!lookahead.is("}")) {
            statements.add(interface_stmt());
            passNewlines();
        }
        NextToken();
        Newline();
        return new InterfaceBodyNode(statements.toArray(new InterfaceStatementNode[0]));
    }

    private InterfaceStatementNode interface_stmt() {  // TODO: Clean up method
        if (lookahead.is(TokenType.OPERATOR_SP, TokenType.DESCRIPTOR) || lookahead.is("method")
              || (lookahead.is("class") && tokens.get(1).is(TokenType.DESCRIPTOR, TokenType.KEYWORD))) {
            LinkedList<DescriptorNode> descriptors = new LinkedList<>();
            if (lookahead.is("class")) {
                descriptors.add(new DescriptorNode("class"));
                NextToken();
            }
            while (lookahead.is(TokenType.DESCRIPTOR)) {
                descriptors.add(new DescriptorNode(lookahead.sequence));
                NextToken();
            }
            int line_size = 0;
            for (Token token : tokens) {
                if (token.is(TokenType.NEWLINE)) {
                    break;
                }
                line_size++;
            }
            if (!tokens.get(line_size - 1).is("{")) {
                boolean is_operator;
                VariableNode fn_name;
                String op_name;
                if (lookahead.is(TokenType.OPERATOR_SP)) {
                    is_operator = true;
                    op_name = lookahead.sequence;
                    fn_name = new VariableNode();
                    NextToken();
                } else {
                    NextToken();
                    is_operator = false;
                    fn_name = name();
                    op_name = "";
                }
                TypedArgumentListNode args = fn_args();
                TypeNode[] retvals = new TypeNode[0];
                if (lookahead.is("->")) {
                    retvals = fn_retval();
                }
                if (is_operator) {
                    GenericOperatorNode op = new GenericOperatorNode(op_name, args, retvals);
                    if (!descriptors.isEmpty()) {
                        op.addDescriptor(descriptors.toArray(new DescriptorNode[0]));
                    }
                    return op;
                } else {
                    GenericFunctionNode fn = new GenericFunctionNode(fn_name, args, retvals);
                    if (!descriptors.isEmpty()) {
                        fn.addDescriptor(descriptors.toArray(new DescriptorNode[0]));
                    }
                    return fn;
                }
            }
        }
        BaseNode stmt = statement();
        if (stmt instanceof InterfaceStatementNode) {
            return (InterfaceStatementNode) stmt;
        } else {
            throw new ParserException("Illegal statement");
        }
    }

<<<<<<< HEAD
=======
    // TODO: Remove this
    private CastStatementNode cast_stmt() {
        assert lookahead.is("cast");
        NextToken();
        VariableNode casted = name();
        if (!lookahead.is("to")) {
            throw new ParserException("Expected to, got "+lookahead);
        }
        NextToken();
        TypeNode type = type();
        VariableNode new_name;
        if (lookahead.is("as")) {
            NextToken();
            new_name = name();
        } else {
            new_name = new VariableNode();
        }
        Newline();
        return new CastStatementNode(casted, type, new_name);
    }

>>>>>>> d327bd00
    private DottedVariableNode dotted_var(TestNode preDot) {
        assert lookahead.is(TokenType.DOT);
        NextToken();
        LinkedList<NameNode> postDot = new LinkedList<>();
        while (lookahead.is(TokenType.NAME, TokenType.OPERATOR_SP)) {
            if (lookahead.is(TokenType.OPERATOR_SP)) {
                String op_type = lookahead.sequence.replaceFirst("operator *",  "");
                NextToken();
                postDot.add(new SpecialOpNameNode(new OperatorTypeNode(op_type)));
                break;
            }
            postDot.add(var_braced());
            if (!lookahead.is(TokenType.DOT)) {
                break;
            }
            NextToken();
        }
        return new DottedVariableNode(preDot, postDot.toArray(new NameNode[0]));
    }

    private DottedVariableNode left_name() {
        assert lookahead.is(TokenType.NAME);
        NameNode name = var_braced();
        if (lookahead.is(TokenType.DOT)) {
            return dotted_var(name);
        } else {
            return new DottedVariableNode(name);
        }
    }

    private NameNode var_braced() {
        assert lookahead.is(TokenType.NAME);
        NameNode name = name();
        while_brace:
        while (lookahead.is(TokenType.OPEN_BRACE)) {
            switch (lookahead.sequence) {
                case "(":
                    name = new FunctionCallNode(name, fn_call_args());
                    break;
                case "[":
                    if (braceContains(":")) {
                        name = new IndexNode(name, slice());
                    } else {
                        name = new IndexNode(name, literal().getBuilders());
                    }
                    break;
                case "{":
                    break while_brace;
                default:
                    throw new RuntimeException("Unexpected brace");
            }
        }
        return name;
    }

    private DottedVariableNode dotted_name() {
        LinkedList<VariableNode> names = new LinkedList<>();
        while (lookahead.is(TokenType.NAME)) {
            names.add(name());
            if (!lookahead.is(TokenType.DOT)) {
                break;
            }
            NextToken();
        }
        return new DottedVariableNode(names.removeFirst(), names.toArray(new VariableNode[0]));
    }
}<|MERGE_RESOLUTION|>--- conflicted
+++ resolved
@@ -1,12 +1,7 @@
 // TODO! Rename getName() to not conflict with standard name
 // TODO: Reduce/remove nulls
-<<<<<<< HEAD
-=======
-// TODO? Replace StatementBodyNode with BaseNode[] (and equivalents)
-// TODO: Keyword-only arguments
 // FIXME: Turn var_list(false...) into name_list
 // FIXME: Allow self/cls declarations
->>>>>>> d327bd00
 
 
 import java.math.BigDecimal;
@@ -422,28 +417,10 @@
         }
     }
 
-<<<<<<< HEAD
-    private VariableNode variable(boolean allow_dotted) {
-        mustToken("Expected variable, got " + lookahead, true, false,
-                false, TokenType.VARIABLE, TokenType.SELF_CLS);
-        if (!allow_dotted && lookahead.sequence.contains(".")) {
-            throw new ParserException("Dotted variables are not allowed here");
-        }
-        String[] tokens = lookahead.sequence.split("\\.");
-=======
-    private SubTestNode subtest_openBrace() {
-        BaseNode node = openBrace();
-        if (node instanceof SubTestNode) {
-            return (SubTestNode) node;
-        }
-        throw new ParserException("Unexpected " + lookahead);
-    }
-
     private VariableNode name() {
         mustToken("Expected name, got " + lookahead, true, false,
                 false, TokenType.NAME);
         String name = lookahead.sequence;
->>>>>>> d327bd00
         NextToken();
         return new VariableNode(name);
     }
@@ -1993,30 +1970,6 @@
         }
     }
 
-<<<<<<< HEAD
-=======
-    // TODO: Remove this
-    private CastStatementNode cast_stmt() {
-        assert lookahead.is("cast");
-        NextToken();
-        VariableNode casted = name();
-        if (!lookahead.is("to")) {
-            throw new ParserException("Expected to, got "+lookahead);
-        }
-        NextToken();
-        TypeNode type = type();
-        VariableNode new_name;
-        if (lookahead.is("as")) {
-            NextToken();
-            new_name = name();
-        } else {
-            new_name = new VariableNode();
-        }
-        Newline();
-        return new CastStatementNode(casted, type, new_name);
-    }
-
->>>>>>> d327bd00
     private DottedVariableNode dotted_var(TestNode preDot) {
         assert lookahead.is(TokenType.DOT);
         NextToken();
