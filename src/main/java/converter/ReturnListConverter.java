package main.java.converter;

import main.java.converter.bytecode.ArgcBytecode;
import main.java.converter.bytecode.StackPosBytecode;
import main.java.parser.FunctionCallNode;
import main.java.parser.Lined;
import main.java.parser.TestListNode;
import main.java.parser.TestNode;
import org.jetbrains.annotations.NotNull;

public final class ReturnListConverter implements BaseConverter {
    private final TestListNode values;
    private final CompilerInfo info;
    private final TypeObject[] retTypes;
    private final Bytecode value;

    public ReturnListConverter(TestListNode values, CompilerInfo info, TypeObject[] retTypes, Bytecode value) {
        assert value == Bytecode.RETURN || value == Bytecode.YIELD : String.format("Invalid bytecode value %s", value);
        this.values = values;
        this.info = info;
        this.retTypes = retTypes;
        this.value = value;
    }

    @Override
    @NotNull
    public BytecodeList convert() {
        if (retTypes.length > 1 && values.size() == 1) {
            return convertSingle();
        } else if (canTailCall()) {
            return convertTailCall();
        } else {
            return convertMultiple();
        }
    }

    private boolean canTailCall() {
        return value == Bytecode.RETURN && retTypes.length == 1 && values.size() == 1
                && values.getVararg(0).isEmpty()
                && values.get(0) instanceof FunctionCallNode
                && !firstNeedsOption();
    }

    private boolean firstNeedsOption() {
        return OptionTypeObject.needsMakeOption(
                retTypes[0], TestConverter.returnType(values.get(0), info, 1)[0]
        );
    }

    @NotNull
    private BytecodeList convertMultiple() {
        var bytes = new BytecodeList();
        checkReturnTypes();
        if (retTypes.length == 1) {
            bytes.addAll(TestConverter.bytesMaybeOption(values.get(0), info, 1, retTypes[0]));
        } else if (!values.isEmpty()) {
            for (int i = 0; i < values.size(); i++) {
                var retType = retTypes[i];
                bytes.addAll(convertInner(values.get(i), values.getVararg(i), retType));
            }
        }
        bytes.add(value, new ArgcBytecode((short) retTypes.length));
        return bytes;
    }

    @NotNull
    private BytecodeList convertInner(TestNode stmt, @NotNull String vararg, TypeObject retType) {
        switch (vararg) {
            case "":
                return TestConverter.bytesMaybeOption(stmt, info, 1, retType);
            case "*":
                var returnType = TestConverter.returnType(stmt, info, 1)[0];
                if (returnType.sameBaseType(Builtins.tuple())) {
                    throw CompilerTodoError.format("Cannot convert %s with varargs yet", stmt, returnName());
                } else if (Builtins.iterable().isSuperclass(returnType)) {
                    throw CompilerException.format("Cannot unpack iterable in %s statement", stmt, returnName());
                } else {
                    throw CompilerException.format(
                            "Can only unpack tuples in %s statement, not '%s'", stmt, returnName(), returnType.name()
                    );
                }
            case "**":
                throw CompilerException.format("Cannot unpack dictionaries in %s statement", stmt, returnName());
            default:
                throw CompilerInternalError.format("Unknown splat type '%s'", stmt, vararg);
        }
    }

    @NotNull
    private BytecodeList convertSingle() {
        assert values.size() == 1;
        var converter = TestConverter.of(info, values.get(0), retTypes.length);
        var retTypes = converter.returnType();
        checkSingleReturn(retTypes);
        BytecodeList bytes = new BytecodeList(converter.convert());
        for (int i = retTypes.length - 1; i >= 0; i--) {
            if (OptionTypeObject.needsMakeOption(retTypes[i], retTypes[i])) {
                int distFromTop = retTypes.length - i - 1;
                addSwap(bytes, distFromTop);
                bytes.add(Bytecode.MAKE_OPTION);
                addSwap(bytes, distFromTop);
            }
        }
        bytes.add(value, new ArgcBytecode((short) retTypes.length));
        return bytes;
    }

    private void addSwap(BytecodeList bytes, int distFromTop) {
        switch (distFromTop) {
<<<<<<< HEAD
            case 0 -> {}
            case 1 -> bytes.add(Bytecode.SWAP_2);
            default -> bytes.add(Bytecode.SWAP_STACK, 0, distFromTop);
=======
            case 0:
                return;
            case 1:
                bytes.add(Bytecode.SWAP_2);
                return;
            default:
                bytes.add(Bytecode.SWAP_STACK, StackPosBytecode.zero(), new StackPosBytecode((short) distFromTop));
>>>>>>> 91323e1e
        }
    }

    @NotNull
    private BytecodeList convertTailCall() {
        assert canTailCall();
        var node = (FunctionCallNode) values.get(0);
        var converter = new FunctionCallConverter(info, node, 1);
        var retType = converter.returnType()[0];
        if (!retTypes[0].isSuperclass(retType)) {
            throw typeError(values.get(0), 0, retTypes[0], retType);
        }
        BytecodeList bytes = new BytecodeList(converter.convertTail());
        bytes.add(Bytecode.RETURN, ArgcBytecode.one());  // Necessary b/c tail-call may delegate to normal call at runtime
        return bytes;
    }

    private void checkReturnTypes() {
        assert !values.isEmpty();
        if (retTypes.length != values.size()) {
            throw CompilerException.format("Incorrect number of values %sed: expected %d, got %d",
                    values.get(0), returnName(), retTypes.length, values.size());
        }
        for (int i = 0; i < retTypes.length; i++) {
            var converter = TestConverter.of(info, values.get(i), 1, retTypes[i]);
            var retType = converter.returnType()[0];
            if (badType(retTypes[i], retType)) {
                throw typeError(values.get(i), i, retType, retTypes[i]);
            }
        }
    }

    private void checkSingleReturn(@NotNull TypeObject[] returns) {
        assert values.size() == 1;
        var retInfo = info.getFnReturns();
        var fnReturns = retInfo.currentFnReturns();
        if (returns.length < fnReturns.length) {
            throw CompilerException.format(
                    "Value given does not %s enough values: expected at least %d, got %d",
                    values.get(0), returnName(), fnReturns.length, returns.length
            );
        }
        for (int i = 0; i < fnReturns.length; i++) {
            var fnRet = fnReturns[i];
            var retType = returns[i];
            if (badType(fnRet, retType)) {
                throw typeError(values.get(0), i, retType, fnRet);
            }
        }
    }

    private String returnName() {
        return switch (value) {
            case RETURN -> "return";
            case YIELD -> "yield";
            default -> throw CompilerInternalError.format(
                    "Unknown bytecode value for ReturnListConverter: %s", values, value
            );
        };
    }

    private static boolean badType(@NotNull TypeObject fnRet, TypeObject retType) {
        if (fnRet.isSuperclass(retType)) {
            return false;
        } else if (OptionTypeObject.needsMakeOption(fnRet, retType)) {
            return !OptionTypeObject.superWithOption(fnRet, retType);
        } else {
            return true;
        }
    }

    @NotNull
    private CompilerException typeError(
            Lined lined, int index, @NotNull TypeObject retType, @NotNull TypeObject fnRet
    ) {
        return CompilerException.format(
                "Value %sed in position %d, of type '%s', is not a subclass of the required return '%s'",
                lined, returnName(), index, retType.name(), fnRet.name()
        );
    }
}<|MERGE_RESOLUTION|>--- conflicted
+++ resolved
@@ -107,19 +107,9 @@
 
     private void addSwap(BytecodeList bytes, int distFromTop) {
         switch (distFromTop) {
-<<<<<<< HEAD
             case 0 -> {}
             case 1 -> bytes.add(Bytecode.SWAP_2);
-            default -> bytes.add(Bytecode.SWAP_STACK, 0, distFromTop);
-=======
-            case 0:
-                return;
-            case 1:
-                bytes.add(Bytecode.SWAP_2);
-                return;
-            default:
-                bytes.add(Bytecode.SWAP_STACK, StackPosBytecode.zero(), new StackPosBytecode((short) distFromTop));
->>>>>>> 91323e1e
+            default -> bytes.add(Bytecode.SWAP_STACK, StackPosBytecode.zero(), new StackPosBytecode((short) distFromTop));
         }
     }
 
