--- conflicted
+++ resolved
@@ -121,14 +121,10 @@
         var opTypes = valueConverter.returnType()[0].tryOperatorReturnType(node, OpSpTypeNode.ITER, info);
         var opType = Builtins.deIterable(opTypes[0]);
         if (opType.length <= i) {
-<<<<<<< HEAD
-            throw CompilerException.format("Expected at least %d returns from iterable, got %d", node, opType.length, i + 1);
-=======
             throw CompilerException.format(
                     "Expected at least %d returns from iterable, got %d",
                     node, opType.length, i + 1
             );
->>>>>>> 8526f467
         }
         return opType[i];
     }
