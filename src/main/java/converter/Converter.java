package main.java.converter;

import main.java.parser.Lined;
import main.java.parser.TopNode;
import org.jetbrains.annotations.NotNull;

import java.io.File;
import java.io.FilenameFilter;
import java.io.IOException;
import java.nio.file.Files;
import java.nio.file.Path;
import java.util.ArrayList;
import java.util.List;
import java.util.Objects;
import java.util.stream.Collectors;

/**
 * A static class containing the methods needed to find modules for compilation.
 *
 * @author Patrick Norton
 */
public final class Converter {
    private static final FilenameFilter EXPORT_FILTER = (f, s) -> s.equals(Util.EXPORTS_FILENAME);

    private static File destFile = null;

    private Converter() {}

    /**
     * Compiles a source file, with a path and a {@link TopNode} representing
     * the parsed contents, and writes it to a file.
     * <p>
     *     This method may not be called more than once per compilation.
     * </p>
     *
     * @throws CompilerInternalError if called more than once
     * @param file The name of the file compiled
     * @param node The AST node to compile
     */
    public static void convertToFile(@NotNull File file, TopNode node) {
        if (destFile != null) {
            throw CompilerInternalError.of(
                    "Cannot call Converter#convertToFile more than once per compilation", node
            );
        }
        destFile = file.getParentFile();
        var info = new CompilerInfo(node).link();
        ImportHandler.linkAll();
<<<<<<< HEAD
        info.compile(file);
=======
        info.compile();
>>>>>>> 95aa9337
        ImportHandler.compileAll();
        info.writeToFile(file);
    }

    /**
     * Finds the path to a non-local module given its name from the source code.
     * <p>
     *     The module name is resolved as follows: If the internal cache of
     *     pre-compiled modules contains the name, it uses it. Otherwise, it
     *     uses the environment variable {@code NEWLANG_PATH} and searches for
     *     an identically-named file there. Otherwise, it checks the builtins
     *     folder.
     * </p>
     * @param name The name of the module
     * @return The {@link Path path} to the module
     */
    @NotNull
    public static Path findPath(String name, Lined info) {
        var path = System.getenv("NEWLANG_PATH");
        for (String filename : path.split(":")) {
            if (!filename.isEmpty()) {
                try (var walker = Files.walk(Path.of(filename))) {
                    var result = walker.filter(Converter::isModule)
                            .filter(f -> f.endsWith(name + Util.FILE_EXTENSION) || f.endsWith(name))
                            .collect(Collectors.toList());
                    if (!result.isEmpty()) {
                        return getPath(result, name, info);
                    }
                } catch (IOException e) {
                    throw new RuntimeException(e);
                }
            }
        }
        var builtinPath = builtinPath().toFile().list();
        assert builtinPath != null;
        for (var builtin : builtinPath) {
            var finalName = Path.of(builtin).getFileName().toString();
            if (isModule(builtinPath().resolve(builtin)) && nameMatches(name, finalName)) {
                return getPath(List.of(builtinPath().resolve(builtin)), name, info);
            }
        }
        throw CompilerException.of("Cannot find module " + name, info);
    }

    /**
     * Finds the path to a local module given its name and the path to the
     * current file's parent folder.
     * <p>
     *     Local modules are found by searching the parent file for the name
     *     given. More dots at the beginning means higher-up files are
     *     searched.
     * </p>
     *
     * @param parentPath The path to the parent file
     * @param name The name of the module
     * @param lineInfo The info for the line of the import
     * @return The {@link Path path} to the file
     */
    @NotNull
    public static Path localModulePath(@NotNull Path parentPath, String name, Lined lineInfo) {
        List<Path> result = new ArrayList<>();
        for (var file : Objects.requireNonNull(parentPath.toFile().listFiles())) {
            var path = file.toPath();
            if (isModule(path) && path.endsWith(name + Util.FILE_EXTENSION) || path.endsWith(name)) {
                result.add(path);
            }
        }
        if (!result.isEmpty()) {
            return getPath(result, name, lineInfo);
        }
        throw CompilerException.of("Cannot find module " + name, lineInfo);
    }

    @NotNull
    static File resolveFile(String name) {
        return destFile.toPath().resolve(name + Util.BYTECODE_EXTENSION).toFile();
    }

    private static boolean isModule(Path path) {
        if (Files.isRegularFile(path)) {
            return path.toString().endsWith(Util.FILE_EXTENSION);
        } else {
            var files = path.toFile().list(EXPORT_FILTER);
            return files != null && files.length > 0;
        }
    }

    @NotNull
    private static Path builtinPath() {
        return new File("Lib").toPath().toAbsolutePath();
    }

    @NotNull
    private static Path getPath(@NotNull List<Path> result, String name, Lined lineInfo) {
        var endFile = result.get(0).toFile();
        if (endFile.isDirectory()) {
            var exportFiles = endFile.listFiles(EXPORT_FILTER);
            assert exportFiles != null;
            if (exportFiles.length == 0) {
                throw CompilerException.format("No exports file for module %s", lineInfo, name);
            }
            assert exportFiles.length == 1;
            endFile = exportFiles[0];
        }
        return endFile.toPath();
    }

    private static boolean nameMatches(@NotNull String wantedName, @NotNull String actualName) {
        return wantedName.equals(actualName) || (wantedName + Util.FILE_EXTENSION).equals(actualName);
    }
}<|MERGE_RESOLUTION|>--- conflicted
+++ resolved
@@ -46,11 +46,7 @@
         destFile = file.getParentFile();
         var info = new CompilerInfo(node).link();
         ImportHandler.linkAll();
-<<<<<<< HEAD
-        info.compile(file);
-=======
         info.compile();
->>>>>>> 95aa9337
         ImportHandler.compileAll();
         info.writeToFile(file);
     }
