package main.java.converter;

import main.java.parser.BaseClassNode;
import main.java.parser.DescriptorNode;
import main.java.parser.ImportExportNode;
import main.java.parser.InterfaceDefinitionNode;
import main.java.parser.LineInfo;
import main.java.parser.Lined;
import main.java.parser.Parser;
import main.java.parser.TopNode;
import main.java.parser.TypedefStatementNode;
import main.java.parser.VariableNode;
import main.java.util.IndexedHashSet;
import main.java.util.IndexedSet;
import main.java.util.OptionalUint;
import main.java.util.Pair;
import main.java.util.Zipper;
import org.jetbrains.annotations.Contract;
import org.jetbrains.annotations.NotNull;
import org.jetbrains.annotations.UnmodifiableView;

import java.io.File;
import java.nio.file.Path;
import java.util.ArrayDeque;
import java.util.ArrayList;
import java.util.Collection;
import java.util.Collections;
import java.util.Deque;
import java.util.HashMap;
import java.util.HashSet;
import java.util.List;
import java.util.Map;
import java.util.Optional;
import java.util.Set;

/**
 * The class for handling imports, exports, and the list of files involved in a
 * program.
 * <p>
 *     Because of the complexity of the linking process, in which this plays an
 *     essential role, the code in here can be somewhat opaque (read:
 *     horrifically broken in ways I may not have found yet). In particular,
 *     there are several methods which only expect to be called once per object.
 *     Read their documentation before calling to make sure you're not breaking
 *     any precious invariants.
 * </p>
 *
 * @author Patrick Norton
 * @see ImportExportConverter
 * @see CompilerInfo
 */
public final class ImportHandler {
    public static final Map<Path, CompilerInfo> ALL_FILES = new HashMap<>();
    private static List<Pair<CompilerInfo, File>> toCompile = new ArrayList<>();

    public static final Map<InterfaceType, Optional<Pair<CompilerInfo, InterfaceDefinitionNode>>>
            ALL_DEFAULT_INTERFACES = new HashMap<>();

    static {
        for (var val : Builtins.DEFAULT_INTERFACES) {
            ALL_DEFAULT_INTERFACES.put(val, Optional.empty());
        }
    }

    private final CompilerInfo info;
    private final Map<String, TypeObject> exports = new HashMap<>();
    private final Map<String, Path> fromExports = new HashMap<>();
    private final Map<String, OptionalUint> exportConstants = new HashMap<>();
    private final Map<Path, ImportInfo> imports = new HashMap<>();
    private final IndexedSet<String> importStrings = new IndexedHashSet<>();
    private final Set<Path> wildcardExports = new HashSet<>();

    public ImportHandler(CompilerInfo info) {
        this.info = info;
    }

    /**
     * Register all the files upon which this depends and load all type
     * definitions.
     * <p>
     *     This method assumes it is only called once per object and will
     *     almost surely give weird results if broken. Caution is advised when
     *     adding callees.
     * </p>
     * <p>
     *     This is essential in the pre-linking process. Its job is many-fold:
     *     Firstly, it adds all the files on which this depends on to {@link
     *     ImportHandler#ALL_FILES} and calls this method on all of them, if
     *     not already done. Secondly, it loads all type-like definitions
     *     (types, interfaces, unions, etc.) without any constituent methods
     *     attached. Thirdly, it adds those definitions which represent default
     *     interfaces to {@link ImportHandler#ALL_DEFAULT_INTERFACES}.
     * </p>
     *
     * @param node The node representing the file
     */
    public void registerDependents(@NotNull TopNode node) {
        Map<String, Pair<TypeObject, Lined>> types = new HashMap<>();
        Map<String, LineInfo> lineInfos = new HashMap<>();
        Set<TypeObject> definedInFile = new HashSet<>();
        boolean isModule = false;
        Optional<InterfaceDefinitionNode> hasAuto = Optional.empty();
        Deque<TypedefStatementNode> typedefs = new ArrayDeque<>();
        for (var stmt : node) {
            if (stmt instanceof ImportExportNode) {
                var ieNode = (ImportExportNode) stmt;
                switch (ieNode.getType()) {
                    case TYPEGET:
                    case IMPORT:
                        registerImports(ieNode);
                        break;
                    case EXPORT:
                        isModule = true;
                        registerExports(ieNode);
                        break;
                }
            } else if (stmt instanceof InterfaceDefinitionNode) {
                var cls = (InterfaceDefinitionNode) stmt;
                var strName = cls.getName().strName();
                if (types.containsKey(strName)) {
                    throw CompilerException.doubleDef(strName, stmt.getLineInfo(), lineInfos.get(strName));
                }
                var generics = GenericInfo.parseNoTypes(info, cls.getName().getSubtypes());
                var type = new InterfaceType(strName, generics);
                generics.setParent(type);
                types.put(strName, Pair.of(type, cls));
                lineInfos.put(strName, cls.getLineInfo());
                definedInFile.add(type);
                if (cls.getDescriptors().contains(DescriptorNode.AUTO)) {
                    ALL_DEFAULT_INTERFACES.put(type, Optional.of(Pair.of(info, cls)));
                    hasAuto = Optional.of(cls);
                }
            } else if (stmt instanceof BaseClassNode) {
                var cls = (BaseClassNode) stmt;
                var strName = cls.getName().strName();
                if (types.containsKey(strName)) {
                    throw CompilerException.doubleDef(strName, stmt.getLineInfo(), lineInfos.get(strName));
                }
                var generics = GenericInfo.parseNoTypes(info, cls.getName().getSubtypes());
                var type = new StdTypeObject(strName, generics);
                generics.setParent(type);
                types.put(strName, Pair.of(type, cls));
                lineInfos.put(strName, cls.getLineInfo());
                definedInFile.add(type);
            } else if (stmt instanceof TypedefStatementNode) {
                typedefs.push((TypedefStatementNode) stmt);
            }
        }
        if (!isModule && hasAuto.isPresent()) {
            throw CompilerException.of("Cannot (yet?) have 'auto' interfaces in non-module file", hasAuto.get());
        }
        for (var stmt : typedefs) {
            var type = stmt.getType();
            var name = stmt.getName();
            var cls = info.getType(type).typedefAs(name.strName());
            types.put(name.strName(), Pair.of(cls, stmt));
        }
        for (var export : exports.entrySet()) {
            if (types.containsKey(export.getKey())) {
                export.setValue(Builtins.TYPE.generify(types.get(export.getKey()).getKey()));
            }
        }
        if (isModule) {
            info.addPredeclaredTypes(types);
        }
        info.accessHandler().setDefinedInFile(definedInFile);
    }

    /**
     * Takes the already-linked {@link Linker linker} for this file and uses it
     * to set export information.
     * <p>
     *     This is called as part of the process in {@link
     *     CompilerInfo#compile()} and probably should not be used anywhere
     *     else. It assumes it is only called once per object, but <i>probably
     *     </i> won't break if you do otherwise. If you do put in another call
     *     site, double-check this won't do anything weird.
     * </p>
     *
     * @param linker The linker from which to set exports
     */
    public void setFromLinker(@NotNull Linker linker) {
        var exports = linker.getExports();
        var globals = linker.getGlobals();
        var constants = linker.getConstants();
        for (var entry : exports.entrySet()) {
            var exportName = entry.getValue().getKey();
            var exportType = globals.get(entry.getKey());
            if (exportType == null) {
                var lineInfo = entry.getValue().getValue();
                throw CompilerException.of("Undefined name for export: " + exportName, lineInfo);
            }
            assert exports.containsKey(exportName);
            this.exports.put(exportName, exportType);
            this.exportConstants.put(exportName, OptionalUint.ofNullable(constants.get(exportName)));
        }
        for (var exportName : this.exports.keySet()) {
            if (!exportConstants.containsKey(exportName)) {
                exportConstants.put(exportName, OptionalUint.ofNullable(constants.get(exportName)));
            }
        }
    }

    /**
     * Adds a non-top level import to the pool.
     * <p>
     *     As with almost everything in this class, it is probably horrifically
     *     broken in several ways. If you use it and everything starts breaking,
     *     check here first.
     * </p>
     *
     * @param node The node to parse into an import
     * @return A map of strings to the import digits from this node
     */
    @NotNull
    public Map<String, Integer> addImport(@NotNull ImportExportNode node) {
        assert node.getType() == ImportExportNode.IMPORT || node.getType() == ImportExportNode.TYPEGET;
        if (node.isWildcard()) {
            var path = loadFile(moduleName(node, 0), node);
            var file = ALL_FILES.get(path);
            var importValues = new ArrayList<>(file.importHandler().exports.keySet());
            imports.put(path, new ImportInfo(node.getLineInfo(), imports.size(), importValues));
            Map<String, Integer> result = new HashMap<>();
            for (var val : importValues) {
                var fromStr = node.getFrom().toString() + "." + val;
                importStrings.add(fromStr);
                result.put(val, importStrings.indexOf(fromStr));
            }
            return result;
        } else if (node.getFrom().isEmpty()) {
            checkAs(node);
            Map<String, Integer> result = new HashMap<>();
            for (int i = 0; i < node.getValues().length; i++) {
                var val = node.getValues()[i];
                var preDot = ((VariableNode) val.getPreDot()).getName();
                assert val.getPostDots().length == 0;
                var path = loadFile(preDot, node);
                var valStr = val.toString();
                var as = node.getAs().length == 0 ? valStr : node.getAs()[i].toString();
                imports.put(path, new ImportInfo(node.getLineInfo(), imports.size(), List.of()));
                importStrings.add(valStr);
                result.put(as, importStrings.indexOf(valStr));
            }
            return result;
        } else {
            checkAs(node);
            var from = node.getFrom();
            List<String> values = new ArrayList<>();
            Map<String, Integer> result = new HashMap<>();
            for (int i = 0; i < node.getValues().length; i++) {
                var value = node.getValues()[i];
                values.add(value.toString());
                var valStr = from.toString() + "." + value.toString();
                var as = node.getAs().length == 0 ? value.toString() : node.getAs()[i].toString();
                importStrings.add(valStr);
                result.put(as, importStrings.indexOf(valStr));
            }
            var path = loadFile(from.toString(), node);
            imports.put(path, new ImportInfo(node.getLineInfo(), imports.size(), values));
            return result;
        }
    }

    private void registerImports(@NotNull ImportExportNode node) {
        assert node.getType() == ImportExportNode.IMPORT || node.getType() == ImportExportNode.TYPEGET;
        if (node.isWildcard()) {
            var path = loadFile(moduleName(node, 0), node);
            imports.put(path, new ImportInfo(node.getLineInfo(), imports.size(), List.of("*")));
        } else if (node.getFrom().isEmpty()) {
            checkAs(node);
            for (int i = 0; i < node.getValues().length; i++) {
                var val = node.getValues()[i];
                var preDot = ((VariableNode) val.getPreDot()).getName();
                assert val.getPostDots().length == 0;
                var path = loadFile(preDot, node);
                var valStr = val.toString();
                imports.put(path, new ImportInfo(node.getLineInfo(), imports.size(), List.of()));
                importStrings.add(valStr);
            }
        } else {
            checkAs(node);
            var from = node.getFrom();
            List<String> values = new ArrayList<>();
            for (int i = 0; i < node.getValues().length; i++) {
                var value = node.getValues()[i];
                values.add(value.toString());
                var valStr = from.toString() + "." + value.toString();
                importStrings.add(valStr);
            }
            List<String> asNames;
            if (node.getAs().length != 0) {
                asNames = new ArrayList<>(node.getAs().length);
                for (var name : node.getAs()) {
                    asNames.add(((VariableNode) name.getPreDot()).getName());
                }
            } else {
                asNames = null;
            }
            var path = loadFile(from.toString(), node);
            if (!imports.containsKey(path)) {
                imports.put(path, new ImportInfo(node.getLineInfo(), imports.size(), values, asNames));
            } else {
                imports.put(path, imports.get(path).merge(values, asNames));
            }
        }
    }

    private void checkAs(@NotNull ImportExportNode node) {
        if (node.getAs().length != 0 && node.getAs().length != node.getValues().length) {
            throw CompilerException.format(
                    "Import statement had %d 'as' clauses, expected %d (== to # of imported names)",
                    node, node.getAs().length, node.getValues().length
            );
        }
    }

    /**
     * Gets a collection of all the exported names in the file.
     * <p>
     *     This mainly exists for iteration purposes. It is unmodifiable, so
     *     don't even try.
     * </p>
     *
     * @return A view of all the exports in the file
     */
    @Contract(pure = true)
    @NotNull
    @UnmodifiableView
    public Collection<String> getExports() {
        return Collections.unmodifiableSet(exports.keySet());
    }

     /**
     * Gets a collection of all the exported names in the file and their types.
     * <p>
     *     This mainly exists for iteration purposes. It is unmodifiable, so
     *     don't even try.
     * </p>
     *
     * @return A view of all the exports in the file
     */
    @Contract(pure = true)
    @NotNull
    @UnmodifiableView
    public Collection<Map.Entry<String, TypeObject>> exportTypes() {
        return Collections.unmodifiableSet(exports.entrySet());
    }

    public void setExportType(String name, TypeObject type) {
        exports.put(name, type);
    }

    private void registerWildcardImport(String moduleName, @NotNull ImportExportNode node) {
        var path = loadFile(moduleName, node);
        imports.put(path, new ImportInfo(node.getLineInfo(), imports.size(), List.of("*")));
        // FIXME: Add to importStrings
    }

    private Path loadFile(String moduleName, @NotNull ImportExportNode node) {
        Path path;
        if (node.getPreDots() > 0) {
            var parentPath = info.path();
            for (int i = 0; i < node.getPreDots(); i++) {
                parentPath = parentPath.getParent();
            }
            path = Converter.localModulePath(parentPath, moduleName, node);
        } else {
            path = Converter.findPath(moduleName, node);
        }
        CompilerInfo f;
        if (ALL_FILES.containsKey(path)) {
            f = ALL_FILES.get(path);
        } else {
            f = new CompilerInfo(Parser.parse(path.toFile()));
            ALL_FILES.put(path, f);
            toCompile.add(Pair.of(f, Converter.resolveFile(moduleName)));
        }
        f.loadDependents();
        return path;
    }

    private void registerExports(@NotNull ImportExportNode node) {
        assert node.getType() == ImportExportNode.EXPORT;
        boolean notRenamed = node.getAs().length == 0;
        boolean isFrom = !node.getFrom().isEmpty();
        if (node.isWildcard()) {
            if (node.getFrom().isEmpty()) {
                throw CompilerException.of("Cannot 'export *' without a 'from' clause", node);
            }
            var moduleName = moduleName(node, 0);
            registerWildcardExport(moduleName, node);
            return;
        }
        for (int i = 0; i < node.getValues().length; i++) {
            var value = node.getValues()[i];
            if (isFrom) {
                registerWildcardImport(moduleName(node, i), node);
            }
            var as = notRenamed ? value : node.getAs()[i];
            if (!(value.getPreDot() instanceof VariableNode) || value.getPostDots().length > 0) {
                throw CompilerException.of("Illegal export " + value, value);
            }
            var name = ((VariableNode) value.getPreDot()).getName();
            var asName = as.isEmpty() ? name : ((VariableNode) as.getPreDot()).getName();
            if (exports.containsKey(asName)) {
                throw CompilerException.format("Name %s already exported", node, asName);
            } else {
                exports.put(name, null);
                if (isFrom) {
                    var path = loadFile(moduleName(node, i), node);
                    fromExports.put(name, path);
                }
            }
        }
    }

    private void registerWildcardExport(String moduleName, @NotNull ImportExportNode node) {
        var path = node.getPreDots() > 0
                ? Converter.localModulePath(info.path().getParent(), moduleName, node)
                : Converter.findPath(moduleName, node);
        CompilerInfo f;
        if (ALL_FILES.containsKey(path)) {
            f = ALL_FILES.get(path);
        } else {
            f = new CompilerInfo(Parser.parse(path.toFile()));
            ALL_FILES.put(path, f);
            toCompile.add(Pair.of(f, Converter.resolveFile(moduleName)));
        }
        f.loadDependents();
        wildcardExports.add(path);
        // FIXME: Register exports accurately
    }

    /**
     * Get a map of strings to types for all compile-time types imported into
     * the represented file.
     *
     * @return The map of strings
     */
    @NotNull
    public Map<String, Pair<TypeObject, Lined>> importedTypes() {
        Map<String, Pair<TypeObject, Lined>> importedTypes = new HashMap<>();
        for (var pair : imports.entrySet()) {
            var path = pair.getKey();
            var importInfo = pair.getValue();
            var strings = importInfo.getNames();
            var asNames = importInfo.getAsNames().orElseGet(importInfo::getNames);
            var importHandler = ALL_FILES.get(path).importHandler();
            if (strings.size() == 1 && strings.get(0).equals("*")) {
                for (var imp : importHandler.exportedTypes(importInfo.getLineInfo()).entrySet()) {
                    var name = imp.getKey();
                    var value = imp.getValue();
                    importedTypes.put(name, Pair.of(value, importInfo));
                }
            } else for (var names : Zipper.of(strings, asNames)) {
                var str = names.getKey();
                var as = names.getValue();
                var type = importHandler.exportedType(str, importInfo.getLineInfo(), new ArrayList<>());
                type.ifPresent(typeObject -> importedTypes.put(as, Pair.of(typeObject, importInfo)));
            }
        }
        return importedTypes;
    }

    @NotNull
    public TypeObject importedType(@NotNull Lined lineInfo, Path file, String name) {
        var handler = ALL_FILES.get(file);
        return handler.importHandler().typeOfExport(name, lineInfo.getLineInfo(), new ArrayList<>());
    }

    @NotNull
    public OptionalUint importedConstant(@NotNull Lined lineInfo, Path file, String name) {
        var handler = ALL_FILES.get(file);
        return handler.importHandler().importedConst(name, lineInfo.getLineInfo(), new ArrayList<>());
    }

    @NotNull
    private Map<String, TypeObject> exportedTypes(LineInfo lineInfo) {
        Map<String, TypeObject> result = new HashMap<>();
        for (var pair : exports.entrySet()) {
            var name = pair.getKey();
            var type = pair.getValue();
            if (type != null) {
                result.put(name, type);
            } else {
                var typeObj = exportedType(name, lineInfo, new ArrayList<>());
                typeObj.ifPresent(typeObject -> result.put(name, typeObject));
            }
        }
        return result;
    }

    private Optional<TypeObject> exportedType(
            @NotNull String name, LineInfo lineInfo, @NotNull List<Pair<LineInfo, String>> previousFiles
    ) {
        assert !name.equals("*");
        for (var pair : previousFiles) {
            var info = pair.getKey();
            if (info.getPath().equals(this.info.path()) && pair.getValue().equals(name)) {
                throw CompilerException.format("Circular import of '%s': name not defined in any file", info, name);
            }
        }
        if (!exports.containsKey(name)) {
            previousFiles.add(Pair.of(lineInfo, name));
            for (var path : wildcardExports) {
                var handler = ALL_FILES.get(path).importHandler();
                try {
                    return handler.exportedType(name, lineInfo, previousFiles);
                } catch (CompilerException ignored) {
                    // If value was not exported, don't fail, just continue
                }
            }
            throw CompilerException.format("No value '%s' was exported from file '%s'", lineInfo, name, info.sourceFile());
        }
        var export = exports.get(name);
        if (export instanceof TypeTypeObject) {
            return Optional.of(((TypeTypeObject) export).representedType());
        } else if (fromExports.containsKey(name)) {
            var path = fromExports.get(name);
            previousFiles.add(Pair.of(lineInfo, name));
            return ALL_FILES.get(path).importHandler().exportedType(name, lineInfo, previousFiles);
        } else {
            return Optional.empty();
        }
    }

    @NotNull
    public TypeObject typeOfExport(
            @NotNull String name, LineInfo lineInfo, @NotNull List<Pair<LineInfo, String>> previousFiles
    ) {
        assert !name.equals("*");
        for (var pair : previousFiles) {
            var info = pair.getKey();
            if (info.getPath().equals(this.info.path()) && pair.getValue().equals(name)) {
                throw CompilerException.format("Circular import of '%s': name not defined in any file", info, name);
            }
        }
        if (!exports.containsKey(name)) {
            previousFiles.add(Pair.of(lineInfo, name));
            for (var path : wildcardExports) {
                var handler = ALL_FILES.get(path).importHandler();
                try {
                    return handler.typeOfExport(name, lineInfo, previousFiles);
                } catch (CompilerException ignored) {
                    // If value was not exported, don't fail, just continue
                }
            }
            throw CompilerException.format("No value '%s' was exported from file '%s'", lineInfo, name, info.sourceFile());
        }
        var export = exports.get(name);
        if (export != null) {
            return export;
        } else if (fromExports.containsKey(name)) {
            var path = fromExports.get(name);
            previousFiles.add(Pair.of(lineInfo, name));
            return ALL_FILES.get(path).importHandler().typeOfExport(name, lineInfo, previousFiles);
        } else {
            throw CompilerException.format("No value '%s' was exported from file '%s'", lineInfo, name, info.sourceFile());
        }
    }

<<<<<<< HEAD
=======
    @NotNull
    public OptionalUint importedConst(
            @NotNull String name, LineInfo lineInfo, @NotNull List<Pair<LineInfo, String>> previousFiles
    ) {
        assert !name.equals("*");
        for (var pair : previousFiles) {
            var info = pair.getKey();
            if (info.getPath().equals(this.info.path()) && pair.getValue().equals(name)) {
                throw CompilerException.format("Circular import of '%s': name not defined in any file", info, name);
            }
        }
        if (!exports.containsKey(name)) {
            previousFiles.add(Pair.of(lineInfo, name));
            for (var path : wildcardExports) {
                var handler = ALL_FILES.get(path).importHandler();
                try {
                    return handler.importedConst(name, lineInfo, previousFiles);
                } catch (CompilerException ignored) {
                    // If value was not exported, don't fail, just continue
                }
            }
            throw CompilerException.format("No value '%s' was exported from file '%s'", lineInfo, name, info.sourceFile());
        }
        var export = exportConstants.get(name);
        if (export != null) {
            return export;
        } else if (fromExports.containsKey(name)) {
            var path = fromExports.get(name);
            previousFiles.add(Pair.of(lineInfo, name));
            return ALL_FILES.get(path).importHandler().importedConst(name, lineInfo, previousFiles);
        } else {
            throw CompilerException.format("No value '%s' was exported from file '%s'", lineInfo, name, info.sourceFile());
        }
    }

>>>>>>> 95aa9337
    public static void linkAll() {
        loadDefaultInterfaces();
        for (var file : ALL_FILES.values()) {
            file.link();
        }
    }

    public static void compileAll() {
        loadDefaultInterfaces();
        while (!toCompile.isEmpty()) {
            var nextCompilationRound = toCompile;
            toCompile = new ArrayList<>();
            for (var pair : nextCompilationRound) {
                pair.getKey().link();
            }
            for (var pair : nextCompilationRound) {
                pair.getKey().compile();
            }
        }
    }

    public static void loadDefaultInterfaces() {
        for (var pair : ALL_DEFAULT_INTERFACES.entrySet()) {
            if (pair.getValue().isPresent()) {
                var infoPair = pair.getValue().get();
                InterfaceConverter.completeWithoutReserving(infoPair.getKey(), infoPair.getValue(), pair.getKey());
                pair.setValue(Optional.empty());
            }
        }
    }

    public IndexedSet<String> getImports() {
        return importStrings;
    }

    public Map<Path, ImportInfo> importInfos() {
        return imports;
    }

    private static String moduleName(@NotNull ImportExportNode node, int i) {
        if (!node.getFrom().isEmpty()) {
            return ((VariableNode) node.getFrom().getPreDot()).getName();
        } else {
            return ((VariableNode) node.getValues()[i].getPreDot()).getName();
        }
    }
}<|MERGE_RESOLUTION|>--- conflicted
+++ resolved
@@ -559,8 +559,6 @@
         }
     }
 
-<<<<<<< HEAD
-=======
     @NotNull
     public OptionalUint importedConst(
             @NotNull String name, LineInfo lineInfo, @NotNull List<Pair<LineInfo, String>> previousFiles
@@ -596,7 +594,6 @@
         }
     }
 
->>>>>>> 95aa9337
     public static void linkAll() {
         loadDefaultInterfaces();
         for (var file : ALL_FILES.values()) {
