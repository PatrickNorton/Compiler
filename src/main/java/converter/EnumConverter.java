package main.java.converter;

import main.java.converter.bytecode.ArgcBytecode;
import main.java.converter.bytecode.ConstantBytecode;
import main.java.converter.classbody.ConverterHolder;
import main.java.converter.classbody.RawMethod;
import main.java.parser.DescriptorNode;
import main.java.parser.EnumDefinitionNode;
import main.java.parser.FunctionCallNode;
import main.java.parser.OpSpTypeNode;
import main.java.parser.StatementBodyNode;
import main.java.parser.VariableNode;
import org.jetbrains.annotations.NotNull;

import java.util.ArrayList;
import java.util.Arrays;
import java.util.HashMap;
import java.util.List;

public final class EnumConverter extends ClassConverterBase<EnumDefinitionNode> implements BaseConverter {
    public EnumConverter(CompilerInfo info, EnumDefinitionNode node) {
        super(info, node);
    }

    @Override
    @NotNull
    public BytecodeList convert() {
        var converter = new ConverterHolder(info);
        var trueSupers = convertSupers(info.typesOf(node.getSuperclasses()));
        var hasType = info.hasType(node.getName().strName());
        StdTypeObject type;
        if (!hasType) {
            type = new StdTypeObject(node.getName().strName(), List.of(trueSupers), GenericInfo.empty(), true);
            ensureProperInheritance(type, trueSupers);
            info.addType(type);
            parseIntoObject(converter, type);
        } else {
            type = (StdTypeObject) info.getTypeObj(node.getName().strName());
            parseStatements(converter);
        }
        if (node.getDescriptors().contains(DescriptorNode.NONFINAL)) {
            throw CompilerException.of("Enum class may not be nonfinal", node);
        }
        List<Short> superConstants = new ArrayList<>();
        for (var sup : trueSupers) {
            superConstants.add(info.constIndex(sup.name()));
        }
        if (!converter.getOperators().containsKey(OpSpTypeNode.NEW)) {
            converter.getOperators().put(OpSpTypeNode.NEW, defaultNew());
        }
        if (hasType) {
            putInInfo(type, "enum", superConstants, converter);
        } else {
            addToInfo(type, "enum", superConstants, converter);
        }
        return getInitBytes(converter.getOperators().get(OpSpTypeNode.NEW));
    }

    @NotNull
    private BytecodeList getInitBytes(RawMethod newOperatorInfo) {
        var loopLabel = info.newJumpLabel();
        BytecodeList bytes = new BytecodeList();
        bytes.add(Bytecode.DO_STATIC, loopLabel);
        bytes.loadConstant(LangConstant.of(node.getName().strName()), info);
        for (var name : node.getNames()) {
            bytes.add(Bytecode.DUP_TOP);
            if (name instanceof VariableNode) {
                if (!newOperatorInfo.getInfo().matches()) {
                    throw CompilerException.of(
                            "Incorrect number of arguments for enum " +
                                    "(parentheses may only be omitted when enum constructor may take 0 arguments)",
                            name
                    );
                }
                bytes.add(Bytecode.DUP_TOP);
<<<<<<< HEAD
                bytes.add(Bytecode.CALL_TOS, 0);
            } else if (name instanceof FunctionCallNode fnNode) {
=======
                bytes.add(Bytecode.CALL_TOS, ArgcBytecode.zero());
            } else if (name instanceof FunctionCallNode) {
>>>>>>> 91323e1e
                if (!newOperatorInfo.getInfo().matches()) {
                    throw CompilerException.of(
                            "Invalid arguments for enum constructor",
                            name
                    );
                }
                bytes.add(Bytecode.DUP_TOP);
                for (var arg : fnNode.getParameters()) {
                    bytes.addAll(TestConverter.bytes(arg.getArgument(), info, 1));
                }
                bytes.add(Bytecode.CALL_TOS, new ArgcBytecode((short) fnNode.getParameters().length));
            } else {
                throw CompilerInternalError.format(
                        "Node of type %s not a known EnumKeywordNode", name, name.getClass()
                );
            }
            bytes.add(Bytecode.STORE_ATTR, new ConstantBytecode(LangConstant.of(name.getVariable().getName()), info));
        }
        bytes.add(Bytecode.POP_TOP);
        bytes.addLabel(loopLabel);
        return bytes;
    }

    public static int completeType(CompilerInfo info, EnumDefinitionNode node, StdTypeObject obj, boolean reserve) {
        return new EnumConverter(info, node).completeType(obj, reserve);
    }

    private int completeType(@NotNull StdTypeObject obj, boolean reserve) {
        var converter = new ConverterHolder(info);
        obj.getGenericInfo().reParse(info, node.getName().getSubtypes());
        try {
            info.accessHandler().addCls(obj);
            parseIntoObject(converter, obj);
        } finally {
            info.accessHandler().removeCls();
        }
        return reserve ? info.reserveClass(obj) : -1;
    }

    private void parseIntoObject(ConverterHolder converter, @NotNull StdTypeObject obj) {
        parseStatements(converter);
        obj.isConstClass();
        converter.addEnumStatics(Arrays.asList(node.getNames()), obj);
        var operatorInfos = new HashMap<>(converter.getOperatorInfos());
        operatorInfos.remove(OpSpTypeNode.NEW);
        converter.checkAttributes();
        obj.setOperators(operatorInfos);
        obj.setStaticOperators(converter.getStaticOperatorInfos());
        obj.setAttributes(converter.allAttrs());
        obj.setStaticAttributes(converter.staticAttrs());
        obj.seal();
    }

    private RawMethod defaultNew() {
        var fnInfo = new FunctionInfo("", ArgumentInfo.of());
        return new RawMethod(AccessLevel.PRIVATE, fnInfo, new StatementBodyNode(), node.getLineInfo());
    }
}<|MERGE_RESOLUTION|>--- conflicted
+++ resolved
@@ -73,13 +73,8 @@
                     );
                 }
                 bytes.add(Bytecode.DUP_TOP);
-<<<<<<< HEAD
-                bytes.add(Bytecode.CALL_TOS, 0);
+                bytes.add(Bytecode.CALL_TOS, ArgcBytecode.zero());
             } else if (name instanceof FunctionCallNode fnNode) {
-=======
-                bytes.add(Bytecode.CALL_TOS, ArgcBytecode.zero());
-            } else if (name instanceof FunctionCallNode) {
->>>>>>> 91323e1e
                 if (!newOperatorInfo.getInfo().matches()) {
                     throw CompilerException.of(
                             "Invalid arguments for enum constructor",
