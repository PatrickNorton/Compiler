package main.java.converter;

import main.java.converter.bytecode.ArgcBytecode;
import main.java.converter.bytecode.BytecodeValue;
import main.java.converter.bytecode.ConstantBytecode;
import main.java.converter.bytecode.LocationBytecode;
import main.java.converter.bytecode.OperatorBytecode;
import main.java.parser.LineInfo;
import main.java.parser.OpSpTypeNode;
import main.java.util.Pair;
import org.jetbrains.annotations.Contract;
import org.jetbrains.annotations.NotNull;
import org.jetbrains.annotations.Nullable;

import java.util.ArrayList;
import java.util.HashMap;
import java.util.Iterator;
import java.util.List;
import java.util.Map;
import java.util.NoSuchElementException;

public final class BytecodeList {
    private final List<Value> values;

    public BytecodeList() {
        this.values = new ArrayList<>();
    }

    public BytecodeList(@NotNull BytecodeList other) {
        this.values = new ArrayList<>(other.values);
    }

    public BytecodeList(int initialCapacity) {
        this.values = new ArrayList<>(initialCapacity);
    }

    private BytecodeList(List<Value> values) {
        this.values = values;
    }

    public void add(Bytecode bytecode) {
        this.values.add(new Value(bytecode));
    }

    public void add(Bytecode bytecode, BytecodeValue firstParam) {
        this.values.add(new Value(bytecode, firstParam));
    }

    public void loadConstant(LangConstant constant, CompilerInfo info) {
        this.add(Bytecode.LOAD_CONST, new ConstantBytecode(constant, info));
    }

    public void loadConstant(LangConstant constant, GlobalCompilerInfo info) {
        this.add(Bytecode.LOAD_CONST, new ConstantBytecode(constant, info));
    }

    public void add(Bytecode bytecode, Label label) {
        this.values.add(new Value(bytecode, label));
    }

    public void add(Bytecode bytecode, BytecodeValue firstParam, BytecodeValue secondParam) {
        this.values.add(new Value(bytecode, firstParam, secondParam));
    }

    public void addCallOp(OpSpTypeNode operator, short argc) {
        this.add(Bytecode.CALL_OP, new OperatorBytecode(operator), new ArgcBytecode(argc));
    }

    public void addCallOp(OpSpTypeNode operator) {
        this.add(Bytecode.CALL_OP, new OperatorBytecode(operator), ArgcBytecode.zero());
    }

    public void add(Bytecode bytecode, Label firstParam, BytecodeValue secondParam) {
        this.values.add(new Value(bytecode, firstParam, secondParam));
    }

    public void addLabel(Label label) {
        this.values.add(Value.label(label));
    }

    public void addAll(@NotNull BytecodeList other) {
        this.values.addAll(other.values);
    }

    public void addFirst(Bytecode bytecode) {
        this.values.add(0, new Value(bytecode));
    }

    public void addFirst(Bytecode bytecode, BytecodeValue firstParam) {
        this.values.add(0, new Value(bytecode, firstParam));
    }

    public void addFirst(Bytecode bytecode, BytecodeValue firstParam, BytecodeValue secondParam) {
        this.values.add(0, new Value(bytecode, firstParam, secondParam));
    }

    public void addAll(@NotNull Index index, @NotNull BytecodeList bytecode) {
        this.values.addAll(index.value, bytecode.values);
    }

    public void remove(@NotNull Index index) {
        this.values.remove(index.value);
    }

    public void removeRange(@NotNull Index start, @NotNull Index end) {
        this.values.subList(start.value, end.value).clear();
    }

    public void removeRange(@NotNull Index start) {
        this.values.subList(start.value, values.size()).clear();
    }

    public int bytecodeCount() {
        int result = 0;
        for (var value : values) {
            if (!value.isLabel()) {
                result++;
            }
        }
        return result;
    }

    @Nullable
    public Index nextLabel(@NotNull Index value) {
        for (int i = value.value; i < values.size(); i++) {
            if (values.get(i).isLabel()) {
                return new Index(i);
            }
        }
        return null;
    }

    @Contract("_ -> new")
    public BytecodeValue[] getOperands(@NotNull Index index) {
        assert !values.get(index.value).isLabel();
        var value = values.get(index.value);
        return switch (value.getBytecodeType().operandCount()) {
<<<<<<< HEAD
            case 0 -> new int[0];
            case 1 -> new int[]{firstParam(value)};
            case 2 -> new int[]{firstParam(value), value.getSecondParam()};
=======
            case 0 -> new BytecodeValue[0];
            case 1 -> new BytecodeValue[]{value.getFirstParam()};
            case 2 -> new BytecodeValue[]{value.getFirstParam(), value.getSecondParam()};
>>>>>>> 91323e1e
            default -> throw CompilerInternalError.format(
                    "Unknown number of operands to bytecode: %d (bytecode value %d)",
                    LineInfo.empty(),
                    value.getBytecodeType().operandCount(), value.getBytecodeType().value
            );
        };
<<<<<<< HEAD
    }

    private int firstParam(@NotNull Value value) {
        assert !value.isLabel();
        if (value.getLabel() != null) {
            int byteIndex = 0;
            for (var val : values) {
                if (val.isLabel() && val.getLabel().equals(value.getLabel())) {
                    return byteIndex;
                } else if (!val.isLabel()) {
                    byteIndex += val.getBytecodeType().size();
                }
            }
            throw CompilerInternalError.of("Unknown label", LineInfo.empty());
        } else {
            return value.getFirstParam();
        }
=======
>>>>>>> 91323e1e
    }

    @Contract(pure = true)
    @NotNull
    public Iterable<Pair<Index, Bytecode>> enumerate() {
        return Enumerate::new;
    }

    @Contract(pure = true)
    @NotNull
    public Iterable<Bytecode> bytecodes() {
        return BytecodeIter::new;
    }

    private void addValue(Value value) {
        this.values.add(value);
    }

    @NotNull
    public List<Byte> convertToBytes() {
        setLabels();
        List<Byte> bytes = new ArrayList<>();
        for (int i = 0; i < values.size(); i++) {
            var value = values.get(i);
            if (value.isLabel()) {
                value.getLabel().setValue(bytes.size());
            } else if (value.getFirstParam() instanceof LocationBytecode loc) {
                var label = loc.getLabel();
                if (label.getValue() == -1) {
                    label.setValue(findLabelIndex(label, i, bytes.size()));
                }
                var bytecode = value.getBytecodeType();
                bytes.addAll(bytecode.assemble(value.getFirstParam(), value.getSecondParam()));
            } else {
                var bytecode = value.getBytecodeType();
                bytes.addAll(bytecode.assemble(value.getFirstParam(), value.getSecondParam()));
            }
        }
        return bytes;
    }

    @NotNull
    public BytecodeList copyLabels() {
        BytecodeList result = new BytecodeList(values.size());
        Map<Label, Label> translationMap = new HashMap<>();
        for (var value : values) {
            var label = value.getLabel();
            if (label != null) {
                var newLabel = translationMap.computeIfAbsent(label, x -> new Label());
                result.addValue(value.copyWithLabel(newLabel));
            } else {
                result.addValue(value.getCopy());
            }
        }
        return result;
    }

    public void setLabels() {
        var index = 0;
        for (var value : values) {
            if (value.isLabel()) {
                value.getLabel().setValue(index);
            } else {
                index += value.getBytecodeType().size();
            }
        }
    }

    private int findLabelIndex(Label label, int currentIndex, int byteLen) {
        int bytecodeLen = byteLen;
        for (int i = currentIndex; i < values.size(); i++) {
            var value = values.get(i);
            if (value.isLabel()) {
                value.getLabel().setValue(bytecodeLen);
                if (value.getLabel().equals(label)) {
                    return bytecodeLen;
                }
            } else {
                bytecodeLen += value.bytecodeType.size();
            }
        }
        throw CompilerInternalError.format("Unknown label number: %s", LineInfo.empty(), label);
    }

    public boolean isEmpty() {
        return values.isEmpty();
    }

    @NotNull
    public static BytecodeList of(Bytecode value) {
        return new BytecodeList(List.of(new Value(value)));
    }

    public static final class Index {
        private final int value;

        private Index(int value) {
            this.value = value;
        }

        @Contract(value = " -> new", pure = true)
        @NotNull
        public Index next() {
            return new Index(value + 1);
        }
    }

    private static final class Value {
        private final boolean isLabel;
        private final Bytecode bytecodeType;
        private final Label label;
        private final BytecodeValue firstParam;
        private final BytecodeValue secondParam;

        public Value(Bytecode bytecode) {
            this(false, bytecode, null, null, null);
        }

        public Value(Bytecode bytecode, BytecodeValue firstParam) {
            this(false, bytecode, null, firstParam, null);
        }

        public Value(Bytecode bytecode, Label label) {
            this(false, bytecode, null, new LocationBytecode(label), null);
        }

        public Value(Bytecode bytecode, BytecodeValue firstParam, BytecodeValue secondParam) {
            this(false, bytecode, null, firstParam, secondParam);
        }

        public Value(Bytecode bytecode, Label label, BytecodeValue secondParam) {
            this(false, bytecode, null, new LocationBytecode(label), secondParam);
        }

        private Value(boolean isLabel, Bytecode bytecodeType, Label label, BytecodeValue firstParam, BytecodeValue secondParam) {
            this.isLabel = isLabel;
            this.bytecodeType = bytecodeType;
            this.label = label;
            this.firstParam = firstParam;
            this.secondParam = secondParam;
        }

        @Contract(value = "_ -> new", pure = true)
        @NotNull
        public static Value label(Label label) {
            return new Value(true, Bytecode.NOP, label, null, null);
        }

        public boolean isLabel() {
            return isLabel;
        }

        public Bytecode getBytecodeType() {
            return bytecodeType;
        }

        public Label getLabel() {
            return label;
        }

        public BytecodeValue getFirstParam() {
            return firstParam;
        }

        public BytecodeValue getSecondParam() {
            return secondParam;
        }

        @Contract(value = " -> new", pure = true)
        @NotNull
        public Value getCopy() {
            return new Value(isLabel, bytecodeType, label, firstParam, secondParam);
        }

        @Contract(value = "_ -> new", pure = true)
        @NotNull
        public Value copyWithLabel(Label label) {
            return new Value(isLabel, bytecodeType, label, firstParam, secondParam);
        }
    }

    private final class Enumerate implements Iterator<Pair<Index, Bytecode>> {
        int index;

        private Enumerate() {
            this.index = 0;
        }

        @Override
        public boolean hasNext() {
            while (index < values.size() && values.get(index).isLabel()) {
                index++;
            }
            return index < values.size();
        }

        @Override
        @NotNull
        public Pair<Index, Bytecode> next() {
            while (index < values.size() && values.get(index).isLabel()) {
                index++;
            }
            if (index >= values.size()) {
                throw new NoSuchElementException();
            } else {
                var oldIndex = index++;
                return Pair.of(new Index(oldIndex), values.get(oldIndex).getBytecodeType());
            }
        }
    }

    private final class EnumerateLabel implements Iterator<Pair<Index, Label>> {
        int index;

        private EnumerateLabel() {
            this.index = 0;
        }

        @Override
        public boolean hasNext() {
            while (index < values.size() && !values.get(index).isLabel()) {
                index++;
            }
            return index < values.size();
        }

        @Override
        @NotNull
        public Pair<Index, Label> next() {
            while (index < values.size() && !values.get(index).isLabel()) {
                index++;
            }
            if (index >= values.size()) {
                throw new NoSuchElementException();
            } else {
                var oldIndex = index++;
                return Pair.of(new Index(oldIndex), values.get(oldIndex).getLabel());
            }
        }
    }

    private final class BytecodeIter implements Iterator<Bytecode> {
        int index;

        private BytecodeIter() {
            this.index = 0;
        }

        @Override
        public boolean hasNext() {
            while (index < values.size() && values.get(index).isLabel()) {
                index++;
            }
            return index < values.size();
        }

        @Override
        @NotNull
        public Bytecode next() {
            while (index < values.size() && values.get(index).isLabel()) {
                index++;
            }
            if (index >= values.size()) {
                throw new NoSuchElementException();
            } else {
                var oldIndex = index++;
                return values.get(oldIndex).bytecodeType;
            }
        }
    }
}<|MERGE_RESOLUTION|>--- conflicted
+++ resolved
@@ -135,41 +135,15 @@
         assert !values.get(index.value).isLabel();
         var value = values.get(index.value);
         return switch (value.getBytecodeType().operandCount()) {
-<<<<<<< HEAD
-            case 0 -> new int[0];
-            case 1 -> new int[]{firstParam(value)};
-            case 2 -> new int[]{firstParam(value), value.getSecondParam()};
-=======
             case 0 -> new BytecodeValue[0];
             case 1 -> new BytecodeValue[]{value.getFirstParam()};
             case 2 -> new BytecodeValue[]{value.getFirstParam(), value.getSecondParam()};
->>>>>>> 91323e1e
             default -> throw CompilerInternalError.format(
                     "Unknown number of operands to bytecode: %d (bytecode value %d)",
                     LineInfo.empty(),
                     value.getBytecodeType().operandCount(), value.getBytecodeType().value
             );
         };
-<<<<<<< HEAD
-    }
-
-    private int firstParam(@NotNull Value value) {
-        assert !value.isLabel();
-        if (value.getLabel() != null) {
-            int byteIndex = 0;
-            for (var val : values) {
-                if (val.isLabel() && val.getLabel().equals(value.getLabel())) {
-                    return byteIndex;
-                } else if (!val.isLabel()) {
-                    byteIndex += val.getBytecodeType().size();
-                }
-            }
-            throw CompilerInternalError.of("Unknown label", LineInfo.empty());
-        } else {
-            return value.getFirstParam();
-        }
-=======
->>>>>>> 91323e1e
     }
 
     @Contract(pure = true)
