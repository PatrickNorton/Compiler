--- conflicted
+++ resolved
@@ -40,11 +40,8 @@
     NATIVE("native"),
     GENERATOR("generator"),
     SYNCED("synced"),
-<<<<<<< HEAD
     AUTO("auto"),
-=======
     CONST("const"),
->>>>>>> 929015d7
     ;
 
     public static final Pattern PATTERN = Pattern.compile("^(" +
@@ -67,17 +64,11 @@
     private static final Set<DescriptorNode> NATIVE_SET = Collections.unmodifiableSet(EnumSet.of(NATIVE));
     private static final Set<DescriptorNode> GENERATOR_SET = Collections.unmodifiableSet(EnumSet.of(GENERATOR));
     private static final Set<DescriptorNode> SYNCED_SET = Collections.unmodifiableSet(EnumSet.of(SYNCED));
-<<<<<<< HEAD
+    private static final Set<DescriptorNode> CONST_SET = Collections.unmodifiableSet(EnumSet.of(CONST));
     private static final Set<DescriptorNode> AUTO_SET = Collections.unmodifiableSet(EnumSet.of(AUTO));
 
     private static final List<Set<DescriptorNode>> SETS = List.of(
-            ACCESS, STATIC_SET, CONST_SET, FINAL_SET, NATIVE_SET, GENERATOR_SET, SYNCED_SET, AUTO_SET
-=======
-    private static final Set<DescriptorNode> CONST_SET = Collections.unmodifiableSet(EnumSet.of(CONST));
-
-    private static final List<Set<DescriptorNode>> SETS = List.of(
-            ACCESS, STATIC_SET, MOD_SET, FINAL_SET, NATIVE_SET, GENERATOR_SET, SYNCED_SET, CONST_SET
->>>>>>> 929015d7
+            ACCESS, STATIC_SET, MOD_SET, FINAL_SET, NATIVE_SET, GENERATOR_SET, SYNCED_SET, CONST_SET, AUTO_SET
     );
 
     static final Set<DescriptorNode> DEFINITION_VALID = Collections.unmodifiableSet(
