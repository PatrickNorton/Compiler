package main.java.parser;

import org.jetbrains.annotations.Contract;
import org.jetbrains.annotations.NotNull;

import java.util.ArrayList;
import java.util.List;
import java.util.Optional;
import java.util.Set;

// TODO?? Replace with simple DottedVariableNode
public class TypeNode implements TypeLikeNode {
    private static final Set<String> TYPE_NODE_POSSIBLE = Set.of("[", "*");

    private LineInfo lineInfo;
    private DottedVariableNode name;
    private TypeLikeNode[] subtypes;
    private boolean isVararg;
    private boolean optional;
    private DescriptorNode mutablility;

    @Contract(pure = true)
    public TypeNode(DottedVariableNode name, boolean optional) {
        this(name, new TypeNode[0], false, optional);
    }

    @Contract(pure = true)
    public TypeNode(DottedVariableNode name, TypeLikeNode[] subtypes, boolean isVararg, boolean optional) {
        this(name.getLineInfo(), name, subtypes, isVararg, optional);
    }

    @Contract(pure = true)
    public TypeNode(LineInfo lineInfo, DottedVariableNode name, TypeLikeNode[] subtypes, boolean isVararg, boolean optional) {
        this.lineInfo = lineInfo;
        this.name = name;
        this.subtypes = subtypes;
        this.isVararg = isVararg;
        this.optional = optional;
        this.mutablility = null;
    }

    @Override
    public LineInfo getLineInfo() {
        return lineInfo;
    }

    public DottedVariableNode getName() {
        return name;
    }

    @Override
    public String strName() {
        return ((VariableNode) name.getPreDot()).getName();
    }

    @Override
    public void setMutability(DescriptorNode node) {
        mutablility = node;
    }

    @Override
    public Optional<DescriptorNode> getMutability() {
        return Optional.ofNullable(mutablility);
    }

    @Override
    public TypeLikeNode[] getSubtypes() {
        return subtypes;
    }

    @Override
    public boolean isVararg() {
        return isVararg;
    }

    public boolean isOptional() {
        return optional;
    }

    public boolean isDecided() {
        return true;
    }

    @Override
    public boolean isEmpty() {
        return name.isEmpty() && subtypes.length == 0;
    }

    @NotNull
    @Contract(" -> new")
    static TypeNode empty() {
        return new TypeNode(DottedVariableNode.empty(), false);
    }

    /**
     * Parse a TypeNode from a list of tokens.
     * <p>
     *     The syntax for a TypeNode is: <code>{@link DottedVariableNode} ["["
     *     [(["*"] {@link TypeNode} | "[" [["*"] {@link TypeNode}]
     *     *("," ["*"] {@link TypeNode}) [","]] "]") *(","
     *     (["*"] {@link TypeNode} | "[" [["*"] {@link TypeNode}]
     *     *("," ["*"] {@link TypeNode}) [","] "]") [","] "]"]</code>.
     * </p>
     * @param tokens The list of tokens to be destructively parsed
     * @return The parsed TypeNode
     */
    @NotNull
    static TypeNode parse(TokenList tokens) {
        return parse(tokens, false, false, false);
    }

    @NotNull
    static TypeNode parse(TokenList tokens, boolean ignoreNewlines) {
        return parse(tokens, false, false, ignoreNewlines);
    }

    /**
     * Parse a TypeNode from a list of tokens.
     * @param tokens The list of tokens to destructively parse.
     * @param allowEmpty Whether or not empty varargs are allowed
     * @param isVararg Whether or not the type is a vararg.
     * @return The freshly parsed TypeNode
     */
    @NotNull
    @Contract("_, _, _, _ -> new")
    private static TypeNode parse(@NotNull TokenList tokens, boolean allowEmpty, boolean isVararg, boolean ignoreNewlines) {
        if (tokens.tokenIs(Keyword.VAR)) {
            return parseVar(tokens);
        }
        DottedVariableNode main;
        if (!tokens.tokenIs(TokenType.NAME)) {
            if (allowEmpty && tokens.tokenIs("[")) {
                main = DottedVariableNode.empty();
            } else {
                throw tokens.errorExpected("type name");
            }
        } else {
            main = DottedVariableNode.parseNamesOnly(tokens, ignoreNewlines);
            if (tokens.tokenIs("?")) {
                tokens.nextToken(ignoreNewlines);
                return new TypeNode(main, true);
            }
        }
        if (!tokens.tokenIs("[")) {
            return new TypeNode(main, false);
        }
        tokens.nextToken(true);
        List<TypeLikeNode> subtypes = new ArrayList<>();
        while (!tokens.tokenIs("]")) {
            boolean subclassIsVararg;
            if (tokens.tokenIs("*", "**")) {
                subclassIsVararg = true;
                tokens.nextToken(true);
            } else {
                subclassIsVararg = false;
            }
<<<<<<< HEAD
            TypeLikeNode subType = parse(tokens, true, subclassIsVararg, true);
=======
            TypeLikeNode subType;
            if (tokens.tokenIs(TokenType.DESCRIPTOR)) {
                var descriptor = DescriptorNode.parse(tokens);
                if (DescriptorNode.MUT_NODES.contains(descriptor)) {
                    subType = parse(tokens, true, subclassIsVararg, true);
                    subType.setMutability(descriptor);
                } else {
                    throw tokens.error("Invalid descriptor for type");
                }
            } else {
                subType = parse(tokens, true, subclassIsVararg, true);
            }
            if (tokens.tokenIs("|")) {
                subType = TypeUnionNode.fromType(tokens, subType, true);
            } else if (tokens.tokenIs("&")) {
                subType = TypewiseAndNode.fromType(tokens, subType, true);
            }
>>>>>>> 9fbb47f1
            subtypes.add(subType);
            if (tokens.tokenIs(TokenType.COMMA)) {
                tokens.nextToken(true);
                continue;
            }
            tokens.passNewlines();
            if (!tokens.tokenIs("]")) {
                throw tokens.error("Comma must separate subtypes");
            }
        }
        tokens.nextToken(ignoreNewlines);
        boolean optional;
        if (tokens.tokenIs("?")) {
            optional = true;
            tokens.nextToken(ignoreNewlines);
        } else {
            optional = false;
        }
        return new TypeNode(main, subtypes.toArray(new TypeLikeNode[0]), isVararg, optional);
    }

    @NotNull
    private static TypeNode parseVar(@NotNull TokenList tokens) {
        assert tokens.tokenIs(Keyword.VAR);
        tokens.nextToken();
        return var();
    }

    static boolean nextIsType(@NotNull TokenList tokens) {
        return tokens.tokenIs(TokenType.NAME, Keyword.VAR) || TYPE_NODE_POSSIBLE.contains(tokens.tokenSequence())
                || (tokens.tokenIs(TokenType.DESCRIPTOR) &&
                        DescriptorNode.MUT_NODES.contains(DescriptorNode.find(tokens.getFirst().sequence)));
    }

    /**
     * Return a new TypeNode representing the keyword {@link Keyword#VAR var}.
     *
     * @return The new TypeNode
     */
    @NotNull
    @Contract(" -> new")
    public static TypeNode var() {
        return new TypeNode(DottedVariableNode.empty(), false) {
            @Override
            public boolean isDecided() {
                return false;
            }

            @Override
            public String toString() {
                return "var";
            }
        };
    }

    @Override
    public String toString() {
        if (name.isEmpty() && subtypes.length == 0) {
            return isVararg ? "*[]" : "[]";
        }
        if (subtypes.length > 0) {
            String subtypes = TestNode.toString(this.subtypes);
            return (isVararg ? "*" : "") + name + "[" + subtypes + "]" + (optional ? "?" : "");
        }
        return (isVararg ? "*" : "") + name + (optional ? "?" : "");
    }
}<|MERGE_RESOLUTION|>--- conflicted
+++ resolved
@@ -154,9 +154,6 @@
             } else {
                 subclassIsVararg = false;
             }
-<<<<<<< HEAD
-            TypeLikeNode subType = parse(tokens, true, subclassIsVararg, true);
-=======
             TypeLikeNode subType;
             if (tokens.tokenIs(TokenType.DESCRIPTOR)) {
                 var descriptor = DescriptorNode.parse(tokens);
@@ -174,7 +171,6 @@
             } else if (tokens.tokenIs("&")) {
                 subType = TypewiseAndNode.fromType(tokens, subType, true);
             }
->>>>>>> 9fbb47f1
             subtypes.add(subType);
             if (tokens.tokenIs(TokenType.COMMA)) {
                 tokens.nextToken(true);
