export print

$builtin("print", 0)
func print(object obj, /) {}

$builtin("int", 2)
const class int {
    public operator new (object o, /) {}
    public operator int -> int {}
    public operator hash {}

    public operator + (int other, /) -> int {}
    public operator - (int other, /) -> int {}
    public operator * (int other, /) -> int {}
    public operator // (int other, /) -> int {}
    public operator u- -> int {}
    public operator ** (int other, /) -> int {}
    public operator % (int other, /) -> int {}
    public operator << (int other, /) -> int {}
    public operator >> (int other, /) -> int {}
    public operator & (int other, /) -> int {}
    public operator | (int other, /) -> int {}
    public operator ^ (int other, /) -> int {}
    public operator ~ -> int {}

    public operator == (int other, /) -> bool {}
    public operator < (int other, /) -> bool {}
    public operator <= (int other, /) -> bool {}
    public operator > (int other, /) -> bool {}
    public operator >= (int other, /) -> bool {}

    public method strBase(int base) -> str {}
    public method divRem(int other) -> tuple[int, int] {}
}

$builtin("str", 3)
const class str {
    public int length
    public list[char] chars

    public operator new (object o, /) {}

    public operator + (str other, /) -> str {}
    public operator * (int count, /) -> str {}
    public operator == (str other, /) -> bool {}
    public operator [] (int i, /) -> char {}
    public operator [:] (slice s, /) -> str {}
    public operator iter -> char {}
    public operator in (char c, /) -> bool {}

    public operator hash {}

    public method get(int i, /) -> char? {}
    public method join(Iterable[str] strs, /) -> str {}
    public method startsWith(str start, /) -> bool {}
    public method endsWith(str end, /) -> bool {}
    public method split(str split, /, int? count = null) -> list[str] {}
    public method replace(str pat, str new, /, int? count = null) -> str {}
    public method splitLines() -> list[str] {}
    public method upper() -> str {}
    public method lower() -> str {}
    public method isUpper() -> bool {}
    public method isLower() -> bool {}
    public method indexOf(str s, /) -> int? {}
    public method lastIndexOf(str s, /) -> int? {}
    public method encode(str encoding) -> mut bytes {}
    public method intBase(int base) -> int? {}
    public method asInt() -> int? {}
<<<<<<< HEAD
    public method strip(char? pat = null) -> str {}
    public method stripLeading(str? pat = null) -> str {}
    public method stripTrailing(str? pat = null) -> str {}
=======
    public method strip(char? pat = null, /) -> str {}
    public method stripLeading(str? pat = null, /) -> str {}
    public method stripTrailing(str? pat = null, /) -> str {}
    public method expandTabs(int size = 4) -> str {}
    public method isAscii() -> bool {}
>>>>>>> f7b81f61

    public static method fromChars(list[char] chars) -> str {}
}

$builtin("bool", 4)
const class bool {
    public operator new (object o, /) {}
    public operator bool -> bool {}
    public operator int -> int {}

    public operator & (bool other, /) -> bool {}
    public operator | (bool other, /) -> bool {}
    public operator ^ (bool other, /) -> bool {}
    public operator ~ -> bool {}
}

$builtin("range", 5)
const class range {
    public int length

    public operator iter -> int {}
    public operator in (int i, /) -> bool {}
    public operator == (range other) -> bool {}

    public method get(int i, /) -> int? {}
}

$builtin("iter", 7)
generic T
func iter(Iterable[T] value, /) -> mut Iterator[T] {}

$builtin("repr", 8)
func repr(object val, /) -> str {}

$builtin("input", 9)
func input(str message, /) -> str {}

$builtin("list", 10)
class list[T] {
    pubget int length

    public operator new (Iterable[T] value, /) {}

    public operator [] (int i, /) -> T {}
    public mut operator []= (int i, T value, /) {}
    public mut operator del[] (int i, /) {}
    public operator [:] (slice s, /) -> mut list[T] {}
    public mut operator [:]= (slice s, Iterable[T] values, /) {}
    public mut operator del[:] (slice s, /) {}
    public operator iter[:] (slice s, /) -> Iterable[T] {}
    public operator in (T value, /) -> bool {}
    public operator reversed -> T {}
    public operator + (list[T] other, /) -> mut list[T] {}
    public operator * (int count, /) -> mut list[T] {}
    public operator iter -> T {}

    public method get(int i, /) -> T? {}
    public mut method insert(int i, T value, /) {}
    public mut method pop() -> T? {}
    public mut method reverse() {}
    public method count(T value, /) -> int {}
    public mut method clear() {}
    public method indexOf(T value, /) -> int? {}
    public mut method add(T value, /) {}
    public mut method addAll(Iterable[T] values, /) {}
    public mut method popFirst() -> T? {}
    public mut method swap(int i, int j, /) {}
    public mut method remove(int i) -> T {}
}

$builtin("set", 11)
class set[T] {
    pubget int length

    public operator in (T value, /) -> bool {}
    public mut operator del[] (T value, /) {}
    public operator == (set[T] other, /) -> bool {}
    public operator > (set[T] other, /) -> bool {}
    public operator >= (set[T] other, /) -> bool {}
    public operator < (set[T] other, /) -> bool {}
    public operator <= (set[T] other, /) -> bool {}
    public operator iter -> T {}

    public mut method add(T value, /) {}
    public mut method addAll(Iterable[T] values, /) {}
    public mut method remove(T value, /) -> bool {}
    public mut method clear() {}
}

$builtin("char", 12)
const class char {
    public operator new(int value, /) {}
    public operator + (char other, /) -> char {}
    public operator - (char other, /) -> char {}
    public operator == (char other, /) -> bool {}
    public operator int -> int {}

    public method upper() -> char {}
    public method lower() -> char {}
    public method isUpper() -> bool {}
    public method isLower() -> bool {}
    public method isAscii() -> bool {}
    public method utf8Len() -> int {}
    public method utf16Len() -> int {}
    public method encode(str encoding) -> bytes {}

    public static method fromInt(int i, /) -> char? {}
}

# $builtin("open", 13)
# func open(str file) -> Context[object] {}

$builtin("reversed", 14)
generic T
generator func reversed(Iterable[T] values, /) -> T {}

$builtin("slice", 15)
const class slice {
    public int? start
    public int? stop
    public int? step

    public method toRange() -> range {}
}

$builtin("id", 16)
func id(object o, /) -> int {}

$builtin("Array", 17)
class Array[T] {
    pubget int length

    public operator new (T value, int count, /) {}

    public operator [] (int i, /) -> T {}
    public mut operator []= (int i, T value, /) {}
    public operator iter -> T {}
    public operator in (T value, /) -> bool {}
    public operator == (Array[T] other, /) -> bool {}
    public operator [:] (slice s, /) -> Array[T] {}
    public operator reversed -> T {}
}

$builtin("enumerate", 18)
generic T
generator func enumerate(Iterable[T] value, /) -> int, T {}

$builtin("bytes", 19)
class bytes {
    pubget int length

    public operator new (object o, /) {}

    public operator + (bytes other, /) -> mut bytes {}
    public operator * (int count, /) -> mut bytes {}
    public operator == (bytes other, /) -> bool {}
    public operator [] (int i, /) -> int {}
    public operator [:] (slice s, /) -> mut bytes {}
    public mut operator []= (int i, int value, /) {}
    public operator iter -> int {}
    public operator in (int value, /) -> bool {}

    public method join(Iterable[object] values, /) -> mut bytes {}
    public method encode(str encoding) -> str {}
    public method indexOf(int value, /) -> int? {}
    public method get(int i, /) -> int? {}
    public mut method add(int value, /) {}
    public mut method addChar(char c, /, str encoding) {}
    public method startsWith(bytes value, /) -> bool {}
    public method endsWith(bytes value, /) -> bool {}
    public method lastIndexOf(int value, /) -> int? {}
    public method hex() -> str {}

    public method fromHex(str hex, /) -> mut bytes {}
}

$builtin("dict", 20)
class dict[K, V] {
    pubget int length

    public operator in (K key, /) -> bool {}
    public operator [] (K key, /) -> V {}
    public mut operator []= (K key, V value, /) {}
    public mut operator del[] (K key) {}
    public operator iter -> K, V {}
    public operator == (dict[K, V] other, /) -> bool {}

    public method get(K key, /) -> V? {}
    public method getPair(K key, /) -> tuple[K, V]? {}
    public mut method set(K key, V value, /) -> V? {}
    public mut method clear() {}
    public mut method setDefault(K key, V value, /) -> V {}
    public mut method replace(K key, V value, /) -> V? {}
    public mut method remove(K key, /) -> V? {}
    public mut method retain(Callable[K, V, [bool]] predicate, /) {}
}

$builtin("NotImplemented", 22)
class NotImplemented from Throwable {
    public operator new {}
}

$builtin("Throwable", 24)
interface Throwable {
    public method msg() -> str
}

$builtin("ValueError", 27)
class ValueError from Throwable {
    public operator new (str msg, /) {}
}

$builtin("NullError", 28)
class NullError from Throwable {
    public operator new (str msg, /) {}
}

$builtin("AssertionError", 30)
class AssertionError from Throwable {
    public operator new (str msg, /) {}
}

$builtin("hash", 26)
func hash(Hashable value, /) -> int {}

$builtin("dec")
class dec {}

$builtin("Hashable")
auto interface Hashable {
    public operator hash -> int
}

# Note: this function signature isn't strictly accurate, but since this is
# hidden, its signature isn't ever used (its only use is in the internals of
# format creation).
$builtin("__format_internal", 31, hidden)
func __format_internal(int format, object value) {}<|MERGE_RESOLUTION|>--- conflicted
+++ resolved
@@ -66,17 +66,11 @@
     public method encode(str encoding) -> mut bytes {}
     public method intBase(int base) -> int? {}
     public method asInt() -> int? {}
-<<<<<<< HEAD
-    public method strip(char? pat = null) -> str {}
-    public method stripLeading(str? pat = null) -> str {}
-    public method stripTrailing(str? pat = null) -> str {}
-=======
     public method strip(char? pat = null, /) -> str {}
     public method stripLeading(str? pat = null, /) -> str {}
     public method stripTrailing(str? pat = null, /) -> str {}
     public method expandTabs(int size = 4) -> str {}
     public method isAscii() -> bool {}
->>>>>>> f7b81f61
 
     public static method fromChars(list[char] chars) -> str {}
 }
